"""
Welcome to Item Routing System!

Authors: Joseph Abero, ChatGPT

<<<<<<< HEAD
ItemRoutingSystem is a text-based application used to provide store workers with 
=======
ItemRoutingSystem is a text-based application used to provide store workers with
>>>>>>> 9f10540a
directions to gather shopping items around a warehouse.
"""

from enum import Enum
import heapq
import itertools
import os
import random
import sys
import time

class MenuType(Enum):
    """
    Constants for menu types.
    """
    MAIN_MENU = 0
    VIEW_MAP = 1
    SETTINGS = 2
<<<<<<< HEAD
    DEVELOPER_SETTINGS = 3
    ALGO_METHOD = 4
    WORKER_POSITION = 5
    ITEM_POSITION = 6
    LOAD_PRODUCT_FILE = 7

class AlgoMethod(Enum):
    """
    Constants for algorithms used to gather items 
=======
    ALGO_METHOD = 3
    WORKER_POSITION = 4
    ITEM_POSITION = 5
    LOAD_PRODUCT_FILE = 6

class AlgoMethod(Enum):
    """
    Constants for algorithms used to gather items
>>>>>>> 9f10540a
    """
    ORDER_OF_INSERTION = "Order of Insertion"
    BRUTE_FORCE = "Brute Force"
    DIJKSTRA = "Dijkstra"

    def __str__(cls):
        return cls.value

class GenerateMode(Enum):
    """
    Constants for modes of generating settings
    """
    MANUAL = "Manual"
    RANDOM = "Random"

    def __str__(cls):
        return cls.value

class PrintType(Enum):
    NORMAL = 0
    DEBUG = 1

class Menu:
    """
    Displays menu options to screen.
    """

    def __init__(self, menu_name):
        """
        Initializes menu with a name and defaults to no options.

        Args:
            menu_name (str): name of menu
        """
        self.menu_name = menu_name
        self.options = []
        self.misc_info = None

    def print_banner(self):
        """
        Prints a menu header as a banner.

        Examples:
            >>> Menu.print_banner()
            ------------------------------------------------------------
                                        Menu
            ------------------------------------------------------------
        """
        banner = "------------------------------------------------------------"
        print(banner)
        print(f"{self.menu_name.center(len(banner))}")
        print(banner)

    def display(self, clear=True):
        """
        Prints banner with menu name and menu options to choose from.

        Args:
            clear (bool): Option to clear screen

        Examples:
            >>> Menu.display()
            ------------------------------------------------------------
                                        Menu
            ------------------------------------------------------------

            1. Option 1
            2. Option 2

        """
        if clear:
            # Windows
            if os.name == 'nt':
                os.system('cls')
         
            # Mac/Linus
            else:
                os.system('clear')

        self.print_banner()

        if self.misc_info:
            print(self.misc_info)

        if self.options:
            print("")
            for i, option in enumerate(self.options):
                print(f"{i+1}. {option}")
            print("")

    def add_option(self, index, option):
        """
        Inserts option to existing option list.

        Args:
            index  (int): Position of menu to insert option to.
            option (str): Option name or description.

        """
        self.options.insert(index, option)

    def set_misc_info(self, info):
        """
        Sets miscellaneous information for the menu.

        Args:
            info (str): Information relevant to the menu.
        """
        if isinstance(info, str):
            self.misc_info = info


class ItemRoutingSystem:
    """
    Main application for providing directions for a single worker to gather items.

    Handles user inputs, generation of the map, and settings.
    """
    WORKER_SYMBOL = 'S'
    ITEM_SYMBOL = chr(9641) # ▩

    def __init__(self):
        """
        Initializes ItemRoutingSystem application class.

        Defaults a 5x5 map with a worker starting position of (0, 0).
        """
        # Default debug mode
        self.debug = False

        # Default 5x5 map size
        self.map_x = 5
        self.map_y = 5

        # Default worker settings
        self.worker_mode = GenerateMode.MANUAL
        self.starting_position = (0, 0)

        # Default item settings
        self.item_mode = GenerateMode.RANDOM
        self.minimum_items = 3
        self.maximum_items = 8
        self.items = self.get_item_positions()

        # Default algorithm
        self.gathering_algo = AlgoMethod.BRUTE_FORCE

        # Generate initial map from default settings
        self.map, self.inserted_order = self.generate_map()

        # Default product info list
        self.product_info = {}
        self.product_file = None

        # Display welcome banner
        banner = "------------------------------------------------------------"
        self.log(banner)
        self.log("")
        self.log("")
        self.log(f'{"Welcome to Item Routing System!".center(len(banner))}')
        self.log("")
        self.log("")
        self.log(banner)

    def log(self, *args, print_type=PrintType.NORMAL):
        if print_type == PrintType.NORMAL:
            print(*args)

        elif print_type == PrintType.DEBUG:
            if self.debug:
                print(*args)

    def load_product_file(self, fname):
        """
        loads the product file into a dictionary called product_list where the key is productID and the value
        is the pair (X, Y).
        """
        self.product_file = fname
        f = open(fname, 'r')
        next(f)

        for line in f:
            fields = line.strip().split()
            self.product_info[ int( fields[0] ) ] = int(float( fields[1] )) , int(float( fields[2] ))
        f.close()

    def display_menu(self, menu_type, clear=True):
        """
        Creates and displays the appropriate menu.

        Args:
            menu_type (MenuType): Type of menu to display.
            clear (bool): Option to clear screen.

        Examples:
            >>> ItemRoutingSystem.display(MenuType.MAIN_MENU)
            ------------------------------------------------------------
                                     Main Menu
            ------------------------------------------------------------

            1. View Map
            2. Settings
            3. Exit

        """
        menu = None

        if menu_type == MenuType.MAIN_MENU:
            menu = Menu("Main Menu")
            menu.add_option(1, "View Map")
            menu.add_option(2, "Settings")
            menu.add_option(3, "Exit")

        elif menu_type == MenuType.VIEW_MAP:
            menu = Menu("View Map Menu")
<<<<<<< HEAD
            menu.add_option(1, "Get Path to Product")
            menu.add_option(2, "Get Location of Product")

            # Only expose developer option in debug m1ode
            if self.debug:
                menu.add_option(3, "Generate New Map")
                menu.add_option(4, "Back")
            else:
                menu.add_option(3, "Back")
=======
            menu.add_option(1, "Generate New Map")
            menu.add_option(2, "Get Path to Product")
            menu.add_option(3, "Get Location to Product")
            menu.add_option(4, "Back")
>>>>>>> 9f10540a

        elif menu_type == MenuType.SETTINGS:
            menu = Menu("Settings Menu")
            menu.add_option(1, "Load Product File")
            menu.add_option(2, "Set Worker Starting Position Mode")
<<<<<<< HEAD
            menu.add_option(3, "Set Item Maximum")
            menu.add_option(4, "Set Routine Time Maximum")
            menu.add_option(5, "Set Algorithm")
            menu.add_option(6, "Toggle Debug Mode")

            if self.debug:
                menu.add_option(7, "Developer Settings")
                menu.add_option(8, "Back")

            else:
                menu.add_option(7, "Back")
=======
            menu.add_option(3, "Set Item Position Mode")
            menu.add_option(4, "Set Obstacle Mode")
            menu.add_option(5, "Set Item Minimum and Maximum Amount")
            menu.add_option(6, "Set Gathering Algorithm")
            menu.add_option(7, "Toggle Debug Mode")
            menu.add_option(8, "Load Product File")
            menu.add_option(9, "Back")
>>>>>>> 9f10540a

            info = "Current Settings:\n"                                   \
            f"Map Size: {self.map_x}x{self.map_y}\n"                       \
            f"\n"                                                          \
            f"Worker Settings:\n"                                          \
            f"  Mode: {self.worker_mode}\n"                                \
            f"  Position: {self.starting_position}\n"                      \
            f"Item Settings:\n"                                            \
            f"  Mode: {self.item_mode}\n"                                  \
            f"  Positions: {' '.join(str(p) for p in self.items)}\n"       \
            f"Gathering Algorithm: {self.gathering_algo}\n"                \
            f"Loaded Product File: {self.product_file}\n"                  \
            f"Debug Mode: {self.debug}\n"

            menu.set_misc_info(info)

<<<<<<< HEAD
        elif menu_type == MenuType.DEVELOPER_SETTINGS:
            menu = Menu("Developer Settings Menu")
            menu.add_option(1, "Set Map Size")
            menu.add_option(2, "Set Item Position Mode")
            menu.add_option(3, "Set Map Orientation")
            menu.add_option(4, "Back")

=======
>>>>>>> 9f10540a
        elif menu_type == MenuType.LOAD_PRODUCT_FILE:
            menu = Menu("Load Product File Menu")

        elif menu_type == MenuType.ALGO_METHOD:
            menu = Menu("Set Gathering Algorithm")
            menu.add_option(1, "Use Order of Insertion")
            menu.add_option(2, "Brute Force")
            menu.add_option(3, "Dijkstra")
            menu.add_option(4, "Back")

        elif menu_type == MenuType.WORKER_POSITION:
            menu = Menu("Set Starting Worker Position Mode")

<<<<<<< HEAD
            if self.debug:
                menu.add_option(1, "Randomly Set Position")
                menu.add_option(2, "Manually Set Position")
                menu.add_option(3, "Back")

=======
>>>>>>> 9f10540a
        elif menu_type == MenuType.ITEM_POSITION:
            menu = Menu("Set Item Position Mode")
            menu.add_option(1, "Randomly Set Position")
            menu.add_option(2, "Manually Set Position")
            menu.add_option(3, "Back")

        if menu:
            menu.display(clear=clear)


    def generate_map(self, positions=None):
        """
        Generates a list of lists to represent a map of items.

        The starting worker position will be placed as specified by the internal
        starting position.
        Items will be randomly placed in other places on the map. A random
        number of items will be placed between a minimum and maximum number of
        items.

        Returns:
            grid (list of lists): Map which contains worker starting position
                                  and randomly placed items.

            inserted_order (list of tuples): Positions of items in order of when
                                             inserted to grid.
        """
        # Create list of lists to generate map
        # x is number of columns, y is number of rows
        grid = []
        for _ in range(self.map_x):
            grid.append(['_' for _ in range(self.map_y)])

        # Get order of list of items inserted
        inserted_order = []

        # Set the starting position (Defaults to (0, 0))
        grid[self.starting_position[0]][self.starting_position[1]] = ItemRoutingSystem.WORKER_SYMBOL

        # Insert item positions
        if positions is None:
            self.log(self.items, print_type=PrintType.DEBUG)

            positions = self.items

        for position in positions:
            # Set position in grid
            x, y = position
            grid[x][y] = ItemRoutingSystem.ITEM_SYMBOL
            inserted_order.append((x, y))

        return grid, inserted_order

    def display_map(self):
        """
        Prints map to screen with a legend. Map will be centered within the
        banner.

        Examples:
            >>> ItemRoutingSystem.display_map()
            ------------------------------------------------------------
                              Warehouse Map Layout
            ------------------------------------------------------------
                                    0 S _ ▩ _ _
                                    1 _ ▩ _ ▩ _
                                    2 _ _ _ _ _
                                    3 ▩ _ ▩ ▩ ▩
                                    4 _ _ _ ▩ _
                                      0 1 2 3 4

                                      LEGEND:
                             'S': Worker Starting Spot
                                 '▩': Item
                          Positions are labeled as (X, Y)
        """
        banner_length = 60
        banner = Menu("Warehouse Map Layout")
        banner.display()

        grid = []
        for y in range(len(self.map[0])):
            col = []
            for x in range(len(self.map)):
                col.append(self.map[x][y])
            grid.append(col)

        for i, col in enumerate(grid):
            row_string = f"{i} " + " ".join(val for val in col)
            self.log(row_string.center(banner_length))

        self.log(" " + " ".join(str(i) for i in range(len(self.map[0]))).center(banner_length))

        self.log("")
        self.log("LEGEND:".center(banner_length))
        self.log(f"{ItemRoutingSystem.WORKER_SYMBOL}: Worker Starting Spot".center(banner_length))
        self.log(f"{ItemRoutingSystem.ITEM_SYMBOL}: Item".center(banner_length))
        self.log("Positions are labeled as (X, Y)".center(banner_length))
        self.log("")

    def move_to_target(self, start, end):
        """
        Helper function to evaluate moves to make between a start and end
        position.

        Args:
            start (tuple): Starting position specified as (X, Y) position.
            end   (tuple): End position to move to specified as (X, Y) position.

        Returns:
            move (str): String describing move to make to reach position.
            total_steps (int): Total umber of steps taken.

        Examples:
            >>> ItemRoutingSystem.move_to_target((0, 0), (2, 0))
            "From (0, 0), move right 2 to (2, 0).", (2, 0)
        """
        current_position = start
        x_done = y_done = False
        x_direction = y_direction = None
        x_diff = y_diff = 0

        # Move X position
        if current_position[0] != end[0]:
            x_diff = end[0] - current_position[0]

            # Move Left
            if x_diff < 0:
                x_position = (current_position[0] - x_diff, current_position[1])
                x_direction = "left"

            # Move Right
            elif x_diff > 0:
                x_position = (current_position[0] + x_diff, current_position[1])
                x_direction = "right"

        # Move Y position
        if current_position[1] != end[1]:
            y_diff = end[1] - current_position[1]

            # Move Up
            if y_diff < 0:
                y_position = (current_position[0], current_position[1] - y_diff)
                y_direction = "up"

            # Move Down
            elif y_diff > 0:
                y_position = (current_position[0], current_position[1] + y_diff)
                y_direction = "down"

        move = f"From {start}"
        if x_direction and y_direction:
            move += f", move {x_direction} {abs(x_diff)} and move {y_direction} {abs(y_diff)}"
        elif x_direction:
            move += f", move {x_direction} {abs(x_diff)}"
        elif y_direction:
            move += f", move {y_direction} {abs(y_diff)}"
        move += f" to {end}."

        total_steps = abs(x_diff) + abs(y_diff)

        return move, end, total_steps

    def gather_brute_force(self, targets):
        """
        Performs brute force algorithm to gather all valid permutations of desired path then 
        finds shortest path.

        Args:
            targets (list of tuples): Positions of item.

        Returns:
            min_path (list of tuples): List of item positions to traverse in order.
        """
        if self.debug:
            start_time = time.time()

        smallest = None
        min_path = None

        result = []
        nodes = targets.copy()
        start = nodes.pop(0)
        end = nodes.pop()

        paths = []
        for node in itertools.permutations(nodes):
            temp_path = list(node)
            temp_path.insert(0, start)
            temp_path.append(end)
            paths.append(temp_path)

        for path in paths:
            distance = 0
            for i in range(len(path)):
                j = i + 1

                if j < len(path):
                    distance += abs(path[i][0] - path[j][0])
                    distance += abs(path[i][1] - path[j][1])

                    self.log(f"Path[i]: {path[i]} " \
                            f"Path[j]: {path[j]} " \
                            f"X Diff: {abs(path[i][0] - path[j][0])} " \
                            f"Y Diff: {abs(path[i][1] - path[j][1])} " \
                            f"Distance: {distance}",
                            print_type=PrintType.DEBUG)

            self.log(path, distance, print_type=PrintType.DEBUG)

            if smallest is None or distance < smallest:
                smallest = distance
                min_path = list(path).copy()

        if self.debug:
            end_time = time.time()
            self.log(f"Total Time: {(end_time - start_time):.4f}")
            self.log(f"Minimum Path: {min_path}")
            self.log(f"Shortest Number of Steps: {smallest}")

        return min_path

    def dijkstra(self, grid, target):
        
        def is_valid_position(x, y):
<<<<<<< HEAD
            return x < 0 or x >= self.map_x or y < 0 or y >= self.map_y
=======
            return 0 <= x < self.map_x  and \
                   0 <= y < self.map_y
>>>>>>> 9f10540a

        start = None

        x, y = target
<<<<<<< HEAD
        if is_valid_position(x, y):
=======
        if not is_valid_position(x, y):
>>>>>>> 9f10540a
            self.log(f"Invalid target position: {target}", print_type=PrintType.DEBUG)
            return []
        
        # Find the starting position
        for i in range(self.map_x):
            for j in range(self.map_y):
                if grid[j][i] == ItemRoutingSystem.WORKER_SYMBOL:
                    start = (i, j)
                    break
            if start: break
        
        if not start:
            raise ValueError("Starting position ItemRoutingSystem.WORKER_SYMBOL not found in grid.")
        
        # Initialize the distance to all positions to infinity and to the starting position to 0
        dist = {(i, j): float('inf') for i in range(self.map_x) for j in range(self.map_y)}
        dist[start] = 0
        
        # Initialize the priority queue with the starting position
        pq = [(0, start)]
        
        # Initialize the previous position dictionary
        prev = {}
        
        while pq:
            # Get the position with the smallest distance from the priority queue
            (cost, position) = heapq.heappop(pq)
            
            # If we've found the target, we're done
            if position == target:
                self.log(f"Found path to target {target}!", print_type=PrintType.DEBUG)
                break
            
            # Check the neighbors of the current position
            for (dx, dy) in [(0, 1), (0, -1), (1, 0), (-1, 0)]:
                x, y = position[0] + dx, position[1] + dy

                self.log(position, (x, y), print_type=PrintType.DEBUG)

<<<<<<< HEAD
                if is_valid_position(x, y):
=======
                if not is_valid_position(x, y):
>>>>>>> 9f10540a
                    self.log(f"Skipping {(x, y)}: Invalid Position", print_type=PrintType.DEBUG)
                    continue

                if grid[x][y] == ItemRoutingSystem.ITEM_SYMBOL:
                    self.log(f"Skipping {(x, y)}: Item", print_type=PrintType.DEBUG)
                    continue
                
                # Compute the distance to the neighbor
                neighbor_cost = cost + 1

                # Update the distance and previous position if we've found a shorter path
                if neighbor_cost < dist[(x, y)]:
                    dist[(x, y)] = neighbor_cost
                    prev[(x, y)] = position
                    heapq.heappush(pq, (neighbor_cost, (x, y)))
        
        # Reconstruct the path
        path = []
        while position != start:
            path.append(position)
            position = prev[position]
        path.append(start)
        path.reverse()
        
        if target in path:
            self.log(f"Path found: {path}", print_type=PrintType.DEBUG)
            return path
        else:
            self.log("Path not found", print_type=PrintType.DEBUG)
            return []

    def get_targets(self):
        """
        Gets a full list of targets. Uses stored worker starting position as first and last
        indices.

        Returns:
            targets (list of tuples): Positions of the worker and items.
        """
        if self.debug:
            start_time = time.time()

        targets = []

        if self.inserted_order:
            targets = self.inserted_order.copy()
            targets.insert(0, self.starting_position)
            targets.append(self.starting_position)

        if self.debug:
            end_time = time.time()
            self.log(f"Total Time: {(end_time - start_time):.4f}")

        return targets


    def get_descriptive_steps(self, targets):
        """
<<<<<<< HEAD
        Gets a list of directions to gather all items beginning from the 
=======
        Gets a list of directions to gather all items beginning from the
>>>>>>> 9f10540a
        internal starting position and returning to the starting position.

        Algorithm gathers list of target items by prioritizing top rows and
        moves down to the last row.

        Items are then gathered in order by list of targets. The worker may only
        move in directions up, down, left, or right.

        Returns:
            path (list of str): List of directions worker should take to gather
                                all items from starting position.
        """
        path = []
        start = targets.pop(0)
        end = targets.pop()

        path.append(f"Start at position {start}!")
        current_position = start
        total_steps = 0

        for target in targets:
            move, current_position, steps = self.move_to_target(current_position, target)
            total_steps += steps
            path.append(move)
            path.append("Pick up item.")

        back_to_start, _, steps = self.move_to_target(current_position, end)
        total_steps += steps
        path.append(back_to_start)
        path.append("Pickup completed.")

        self.log(f"Total Steps: {total_steps}", print_type=PrintType.DEBUG)

        return path

    def get_items(self, option):
        """
        Helper function to retrieve list of directions depending on the 
        gathering algorithm setting.

        Args:
            option (AlgoMethod): Gathering algorithm to be used.

        Returns:
            result (list of str): List of directions worker should take to gather
                                  all items from starting position.

        """
        path = []

        self.log(f"Inserted Item Order: {self.inserted_order}", print_type=PrintType.DEBUG)

        if option == AlgoMethod.ORDER_OF_INSERTION:
            targets = self.get_targets()
            result = self.get_descriptive_steps(targets)
            return result

        elif option == AlgoMethod.BRUTE_FORCE:
            targets = self.get_targets()
            path = self.gather_brute_force(targets)
            result = self.get_descriptive_steps(path)
            return result

    def verify_settings_range(self, value, minimum, maximum):
        """
        Helper function to validate the value is within the specified range.

        Args:
            value   (int): Integer value to validate
            minimum (int): Smallest integer value allowed
            maximum (int): Largest integer value allowed

        Returns:
            True if value falls within minimum and maximum value.
            False otherwise.
        """
        try:
            if minimum <= int(value) <= maximum:
                return True
            elif int(value) < minimum:
                self.log(f"Try again! {value} is too small, must be minimum {minimum}.")
            elif int(value) > maximum:
                self.log(f"Try again! {value} is too large, must be maximum {maximum}.")
            else:
                self.log(f"Invalid option: {value}")
        except Exception as e:
            self.log(f"Invalid option: {value}")

        return False

    def set_map_size(self):
        """
        Sets internal map size to be generated.

        Requires user input to be within allowable range.

        Returns:
            success (bool): Successfully updated map size
        """
        banner = Menu("Set Map Size")
        banner.display()

        minimum_x = 5
        minimum_y = 5
        maximum_x = 20
        maximum_y = 20

        success = False

        x = input(f"Set Map X Size (Currently {self.map_x}, Minimum {minimum_x}, Max {maximum_x}): ")
        y = input(f"Set Map Y Size (Currently {self.map_y}, Minimum {minimum_y}, Max {maximum_y}): ")

        x_success = self.verify_settings_range(x, minimum_x, maximum_x)
        y_success = self.verify_settings_range(y, minimum_y, maximum_y)

        if x_success and y_success:
            self.map_x  = int(x)
            self.map_y = int(y)
            success = True

        self.log(f"Current Map Size: {self.map_x}x{self.map_y}")
        return success

    def set_worker_starting_position(self):
        """
        Sets an internal starting position for the worker.

        Requires user input to be within limits of map size.

        Returns:
            success (bool): Status to indicate if worker position set successfully 
        """
        success = False

        if self.worker_mode == GenerateMode.RANDOM:
            while not success:
                x = random.randint(0, self.map_x - 1)
                y = random.randint(0, self.map_y - 1)

                # Verify Item and Worker Positions do not overlap
                if (x, y) not in self.items:
                    self.starting_position = (x, y)
                    success = True

        elif self.worker_mode == GenerateMode.MANUAL:
            banner = Menu("Set Worker Starting Position")
            banner.display()

            while not success:
                x = input(f"Set starting X position (Currently {self.starting_position[0]}, Maximum {self.map_x - 1}): ")
                y = input(f"Set starting Y position (Currently {self.starting_position[1]}, Maximum {self.map_y - 1}): ")

                x_success = self.verify_settings_range(x, 0, self.map_x - 1)
                y_success = self.verify_settings_range(y, 0, self.map_y - 1)

                if x_success and y_success:

                    # Overlapping Item and Worker Positions
                    if (int(x), int(y)) in self.items:
                        self.log("Worker position is the same as a item position! Please Try Again.\n")

                    else:
                        self.starting_position = (int(x), int(y))
                        success = True

                self.log(f"Current Worker Starting Position: {self.starting_position}")
        return success

    def get_item_positions(self):
        """
        Gets item positions depending on current item position mode.

            Item Modes:
            1. Manual Mode
                A. Choose number of items
                B. Set positions for each item (cannot repeat position)

            2. Random Mode
                A. Set minimum number of items
                B. Set maximum number of items


        Returns:
            item_positions (list of tuples): Positions of items on the map.
        """
        item_positions = []

        if self.item_mode == GenerateMode.RANDOM:
            number_of_items = random.randint(self.minimum_items, self.maximum_items)

            for _ in range(number_of_items):
                success = False
                while not success:
                    x = random.randint(0, self.map_x - 1)
                    y = random.randint(0, self.map_y - 1)

                    position = (x, y)

                    # Repeat Item Position
                    if position in item_positions:
                        self.log("Repeat item position! Please Try Again.\n", print_type=PrintType.DEBUG)

                    # Overlapping Item and Worker Positions
                    elif position == self.starting_position:
                        self.log("Item position is the same as the worker position! Please Try Again.\n", print_type=PrintType.DEBUG)

                    else:
                        item_positions.append(position)
                        success = True

        elif self.item_mode == GenerateMode.MANUAL:
            banner = Menu("Set Item Starting Position")
            banner.display()

            number_of_items = input(f"Set number of items (Range {self.minimum_items} to {self.maximum_items}): ")

            item_success = self.verify_settings_range(number_of_items, self.minimum_items, self.maximum_items)

            if not item_success:
                self.log("Failed to set number of items in range.")
                return []

            for item in range(int(number_of_items)):
                x_success = False
                y_success = False

                while not x_success or not y_success:

                    self.log(f"\nFor Item #{item + 1}:")
                    x = input(f"Set X position (0 - {self.map_x - 1}): ")
                    y = input(f"Set Y position (0 - {self.map_y - 1}): ")

                    x_success = self.verify_settings_range(x, 0, self.map_x - 1)
                    y_success = self.verify_settings_range(y, 0, self.map_y - 1)

                    position = (int(x), int(y))
                    # Within Valid Range
                    if x_success and y_success:

                        # Repeat Item Position
                        if position in item_positions:
                            self.log("Repeat item position! Please Try Again.\n")

                        # Overlapping Item and Worker Positions
                        elif position == self.starting_position:
                            self.log("Item position is the same as the worker position! Please Try Again.\n")

                        else:
                            item_positions.append(position)
                            
                    else:
                        self.log("Invalid position! Please Try Again!\n")

        return item_positions

    def set_item_minimum_maximum(self):
        """
        Changes the setting for minimum and maximum number of items.

        Returns:
            success (bool): Status whether settings were changed successfully.
        """
        banner = Menu("Set Item Minimum and Maximum Amount")
        banner.display()

        success = False

        max_items = (self.map_x) * (self.map_y) - 1

        while not success:
            user_max = input(f"Set Maximum Amount (Currently {self.maximum_items}, Maximum {max_items}): ")
            user_min = input(f"Set Minimum Amount (Currently {self.minimum_items}): ")

            max_success = self.verify_settings_range(user_max, int(user_min), max_items)
            min_success = self.verify_settings_range(user_min, 0, int(user_max) - 1)

            self.log(f"Item Min Success & Max Success: {max_success}, {min_success}", print_type=PrintType.DEBUG)

            if max_success and min_success:
                self.minimum_items = int(user_min)
                self.maximum_items = int(user_max)
                success = True

            else:
                self.log("Invalid values, please try again!")

        self.log(f"Minimum Items: {self.minimum_items}")
        self.log(f"Maximum Items: {self.maximum_items}")
        
        return success

    def handle_option(self, option):
        """
        Handles menu options for main application and corresponding submenus.

        Args:
            option (str): Choice user chooses from main menu.
        """
        # View Map
        update = True
        clear = True

        if option == '1':
            # Display map at start of menu
            if update:
                self.display_map()
<<<<<<< HEAD
=======

                # Evaluate directions to gather items
                path = self.get_items(self.gathering_algo)

                # Display directions
                self.log("Directions:")
                self.log("-----------")
                for step, action in enumerate(path):
                    self.log(f"{step}. {action}")

>>>>>>> 9f10540a
            else:
                update = True

            # Don't clear for first View Map Menu
            clear = False

            while True:
<<<<<<< HEAD
                # Create View Map menu
=======
                # Create items menu
>>>>>>> 9f10540a
                if update:
                    self.display_menu(MenuType.VIEW_MAP, clear=clear)
                else:
                    update = True
                    clear = True

                # Handle menu options
                suboption = input("> ")

                # Generate New Map
                if suboption == '1':
<<<<<<< HEAD
                    self.log("Get Path to Product")
                    position = (4, 4)

                    shortest_path = []
                    for (dx, dy) in [(0, 1), (0, -1), (1, 0), (-1, 0)]:
                        x, y = position[0] + dx, position[1] + dy
                        
                        path = self.dijkstra(self.map, (x, y))

                        if path:
                            if len(path) < len(shortest_path) or not shortest_path:
                                shortest_path = path

                        self.log(f"Shortest Path for {(x, y)}: {shortest_path}", print_type=PrintType.DEBUG)

                    if shortest_path:
                        self.log(f"Path to product is: {shortest_path}", print_type=PrintType.DEBUG)
                        steps = self.get_descriptive_steps(shortest_path)

                        self.log("Directions:")
                        self.log("-----------")
                        for step, action in enumerate(steps, 1):
                            self.log(f"{step}. {action}")
                    else:
                        self.log(f"Path to {position} was not found!")
=======
                    self.log("Generate New Map")
                    self.items = self.get_item_positions()
                    self.map, self.inserted_order = self.generate_map()
                    self.display_map()

                    # Evaluate directions to gather items
                    path = self.get_items(self.gathering_algo)

                    # Display directions
                    self.log("Directions:")
                    self.log("-----------")
                    for step, action in enumerate(path):
                        self.log(f"{step}. {action}")
>>>>>>> 9f10540a

                    clear = False

                elif suboption == '2':
                    self.log("Get Location of Product")

<<<<<<< HEAD
                # Back
                elif suboption == '3':
                    # Debug Mode: Generate New Map
                    if self.debug:
                        self.log("Generate New Map")
                        self.items = self.get_item_positions()
                        self.map, self.inserted_order = self.generate_map()
                        self.display_map()

                        # Evaluate directions to gather items
                        path = self.get_items(self.gathering_algo)

                        # Display directions
                        self.log("Directions:")
                        self.log("-----------")
                        for step, action in enumerate(path):
                            self.log(f"{step}. {action}")

                        clear = False

                    # Normal Mode: Back
                    else:
                        break

                # Debug Mode: Back
                elif suboption == '4' and self.debug:
=======
                elif suboption == '3':
                    self.log("Get Path to Product")
                    position = (4, 4)

                    shortest_path = []
                    for (dx, dy) in [(0, 1), (0, -1), (1, 0), (-1, 0)]:
                        x, y = position[0] + dx, position[1] + dy
                        
                        path = self.dijkstra(self.map, (x, y))

                        if path:
                            if len(path) < len(shortest_path) or not shortest_path:
                                shortest_path = path

                        self.log(f"Shortest Path for {(x, y)}: {shortest_path}", print_type=PrintType.DEBUG)

                    if shortest_path:
                        self.log(f"Path to product is: {shortest_path}", print_type=PrintType.DEBUG)
                        steps = self.get_descriptive_steps(shortest_path)

                        self.log("Directions:")
                        self.log("-----------")
                        for step, action in enumerate(steps, 1):
                            self.log(f"{step}. {action}")
                    else:
                        self.log(f"Path to {position} was not found!")

                    clear = False

                # Back
                elif suboption == '4':
>>>>>>> 9f10540a
                    break

                else:
                    self.log("Invalid choice. Try again.")
                    update = False

        # Settings
        elif option == '2':
            clear = True

            while True:
                # Create Settings Menu
                if update:
                    self.display_menu(MenuType.SETTINGS, clear=clear)
                    clear = True
                else:
                    update = True

                # Handle Settings Menu Options
                suboption = input("> ")

                # Load Product File
                if suboption == '1':
                    if update:
                        self.display_menu(MenuType.LOAD_PRODUCT_FILE, clear=clear)
                    else:
                        update = True
                        clear = True

                    # Set Product File Name
                    fname = input("Enter filename: ")
                    self.load_product_file(fname)

                # Set Worker Starting Position
                elif suboption == '2':
                    while True:
                        if update:
                            self.display_menu(MenuType.WORKER_POSITION, clear=clear)
                        else:
                            update = True
                            clear = True

                        # Give Worker Mode options in debug mode
                        if self.debug:
                            mode_option = input(f"Set Worker Position Mode (Currently {self.worker_mode}): ")

                            # Set random starting position
                            if mode_option == '1':
                                self.worker_mode = GenerateMode.RANDOM

                                self.set_worker_starting_position()

                                # Generate map with new starting position
                                self.map, self.inserted_order = self.generate_map()
                                break
                            
                            # Set manual starting position
                            elif mode_option == '2':
                                self.worker_mode = GenerateMode.MANUAL

                                self.set_worker_starting_position()

                                # Generate map with new starting position
                                self.map, self.inserted_order = self.generate_map()
                                break

                            # Back
                            elif mode_option == '3':
                                break

<<<<<<< HEAD
                            else:
                                self.log("Invalid choice. Try again.")
                                update = False
                                clear = False

                        # Normal case, always request user input
                        else:
                            self.worker_mode = GenerateMode.MANUAL

                            self.set_worker_starting_position()

                            # Generate map with new starting position
=======
                        else:
                            self.log("Invalid choice. Try again.")
                            update = False
                            clear = False

                # Set Item Position Mode
                elif suboption == '3':
                    while True:
                        if update:
                            self.display_menu(MenuType.ITEM_POSITION, clear=clear)
                        else:
                            update = True
                            clear = True

                        mode_option = input(f"Set Item Position Mode (Currently {self.item_mode}): ")

                        # Set random starting position
                        if mode_option == '1':
                            self.item_mode = GenerateMode.RANDOM

                            self.items = self.get_item_positions()

                            # Generate map with new item positions
                            self.map, self.inserted_order = self.generate_map()
                            break
                        
                        # Set manual starting position
                        elif mode_option == '2':
                            self.item_mode = GenerateMode.MANUAL

                            self.items = self.get_item_positions()

                            # Generate map with new item positions
>>>>>>> 9f10540a
                            self.map, self.inserted_order = self.generate_map()

                            # Go back to Settings menu
                            break

<<<<<<< HEAD
                # Set Item Minimum and Maximum Amount
                elif suboption == '3':
                    self.set_item_minimum_maximum()
                    self.items = self.get_item_positions()
=======
                        else:
                            self.log("Invalid choice. Try again.")
                            update = False
                            clear = False
>>>>>>> 9f10540a

                elif suboption == '4':
<<<<<<< HEAD
                    print("Set Routing Time Maximum")
=======
                    self.log("You chose an Unimplemented Obstacle Mode.")
                    update = False
                    clear = False

                # Set Item Minimum and Maximum Amount
                elif suboption == '5':
                    self.set_item_minimum_maximum()
                    self.items = self.get_item_positions()
>>>>>>> 9f10540a

                # Set Algorithm Method
                elif suboption == '5':
                    while True:
                        if update:
                            self.display_menu(MenuType.ALGO_METHOD, clear=clear)
                        else:
                            update = True
                            clear = True

                        algo_option = input("> ")

                        # Order of Insertion
                        if algo_option == '1':
                            self.gathering_algo = AlgoMethod.ORDER_OF_INSERTION
                            break

                        # Brute Force
                        elif algo_option == '2':
                            self.gathering_algo = AlgoMethod.BRUTE_FORCE
                            break

                        # Dijkstra
                        elif algo_option == '3':
                            self.log("You chose an Unimplemented Dijkstra's Algorithm.")
                            update = False
                            clear = False

                        # Back
                        elif algo_option == '4':
                            break

                        else:
                            self.log("Invalid choice. Try again.")
                            update = False
                            clear = False

                # Toggle Debug
                elif suboption == '6':
                    self.debug = not self.debug

                # Debug Mode:       Developer Settings
                # Non-Debug Mode:   Back
                elif suboption == '7':

                    # Debug Mode: Developer Settings
                    if self.debug:
                        while True:
                            if update:
                                self.display_menu(MenuType.DEVELOPER_SETTINGS, clear=clear)
                            else:
                                update = True
                                clear = True

                            dev_option = input("> ")

                            # Set Map Size
                            if dev_option == '1':
                                clear = self.set_map_size()
                                self.map, self.inserted_order = self.generate_map()

                            # Set Item Position Mode
                            elif dev_option == '2':
                                while True:
                                    if update:
                                        self.display_menu(MenuType.ITEM_POSITION, clear=clear)
                                    else:
                                        update = True
                                        clear = True

                                    mode_option = input(f"Set Item Position Mode (Currently {self.item_mode}): ")

                                    # Set random starting position
                                    if mode_option == '1':
                                        self.item_mode = GenerateMode.RANDOM

                                        self.items = self.get_item_positions()

                                        # Generate map with new item positions
                                        self.map, self.inserted_order = self.generate_map()
                                        break
                                    
                                    # Set manual starting position
                                    elif mode_option == '2':
                                        self.item_mode = GenerateMode.MANUAL

                                        self.items = self.get_item_positions()

                                        # Generate map with new item positions
                                        self.map, self.inserted_order = self.generate_map()
                                        break

                                    # Back
                                    elif mode_option == '3':
                                        break

                                    else:
                                        self.log("Invalid choice. Try again.")
                                        update = False
                                        clear = False

                            # Set Map Orientation
                            elif dev_option == '3':
                                print("Set Map Orientation")

                            # Back
                            elif dev_option == '4':
                                break

                            else:
                                self.log("Invalid choice. Try again.")
                                update = False
                                clear = False

                    # Non-Debug Mode: Back
                    else:
                        break

                # Debug Mode: Back
                elif suboption == '8' and self.debug:
                    break

                else:
                    self.log("Invalid choice. Try again.")
                    update = False

        # Exit
        elif option == '3':
            self.log("Exiting...")
            sys.exit()
        else:
            self.log("Invalid choice. Try again.")
            update = False

    def run(self):
        """
        Helper function to run the application. Loops the main menu until the user
        chooses to exit.
        """
        while True:
            self.display_menu(MenuType.MAIN_MENU)

            choice = input("> ")
            self.handle_option(choice)

def main():
    """
    Main application code to run the ItemRoutingSystem application.
    """
    app = ItemRoutingSystem()
    app.run()

if __name__ == "__main__":
    main()
<|MERGE_RESOLUTION|>--- conflicted
+++ resolved
@@ -1,1449 +1,1274 @@
-"""
-Welcome to Item Routing System!
-
-Authors: Joseph Abero, ChatGPT
-
-<<<<<<< HEAD
-ItemRoutingSystem is a text-based application used to provide store workers with 
-=======
-ItemRoutingSystem is a text-based application used to provide store workers with
->>>>>>> 9f10540a
-directions to gather shopping items around a warehouse.
-"""
-
-from enum import Enum
-import heapq
-import itertools
-import os
-import random
-import sys
-import time
-
-class MenuType(Enum):
-    """
-    Constants for menu types.
-    """
-    MAIN_MENU = 0
-    VIEW_MAP = 1
-    SETTINGS = 2
-<<<<<<< HEAD
-    DEVELOPER_SETTINGS = 3
-    ALGO_METHOD = 4
-    WORKER_POSITION = 5
-    ITEM_POSITION = 6
-    LOAD_PRODUCT_FILE = 7
-
-class AlgoMethod(Enum):
-    """
-    Constants for algorithms used to gather items 
-=======
-    ALGO_METHOD = 3
-    WORKER_POSITION = 4
-    ITEM_POSITION = 5
-    LOAD_PRODUCT_FILE = 6
-
-class AlgoMethod(Enum):
-    """
-    Constants for algorithms used to gather items
->>>>>>> 9f10540a
-    """
-    ORDER_OF_INSERTION = "Order of Insertion"
-    BRUTE_FORCE = "Brute Force"
-    DIJKSTRA = "Dijkstra"
-
-    def __str__(cls):
-        return cls.value
-
-class GenerateMode(Enum):
-    """
-    Constants for modes of generating settings
-    """
-    MANUAL = "Manual"
-    RANDOM = "Random"
-
-    def __str__(cls):
-        return cls.value
-
-class PrintType(Enum):
-    NORMAL = 0
-    DEBUG = 1
-
-class Menu:
-    """
-    Displays menu options to screen.
-    """
-
-    def __init__(self, menu_name):
-        """
-        Initializes menu with a name and defaults to no options.
-
-        Args:
-            menu_name (str): name of menu
-        """
-        self.menu_name = menu_name
-        self.options = []
-        self.misc_info = None
-
-    def print_banner(self):
-        """
-        Prints a menu header as a banner.
-
-        Examples:
-            >>> Menu.print_banner()
-            ------------------------------------------------------------
-                                        Menu
-            ------------------------------------------------------------
-        """
-        banner = "------------------------------------------------------------"
-        print(banner)
-        print(f"{self.menu_name.center(len(banner))}")
-        print(banner)
-
-    def display(self, clear=True):
-        """
-        Prints banner with menu name and menu options to choose from.
-
-        Args:
-            clear (bool): Option to clear screen
-
-        Examples:
-            >>> Menu.display()
-            ------------------------------------------------------------
-                                        Menu
-            ------------------------------------------------------------
-
-            1. Option 1
-            2. Option 2
-
-        """
-        if clear:
-            # Windows
-            if os.name == 'nt':
-                os.system('cls')
-         
-            # Mac/Linus
-            else:
-                os.system('clear')
-
-        self.print_banner()
-
-        if self.misc_info:
-            print(self.misc_info)
-
-        if self.options:
-            print("")
-            for i, option in enumerate(self.options):
-                print(f"{i+1}. {option}")
-            print("")
-
-    def add_option(self, index, option):
-        """
-        Inserts option to existing option list.
-
-        Args:
-            index  (int): Position of menu to insert option to.
-            option (str): Option name or description.
-
-        """
-        self.options.insert(index, option)
-
-    def set_misc_info(self, info):
-        """
-        Sets miscellaneous information for the menu.
-
-        Args:
-            info (str): Information relevant to the menu.
-        """
-        if isinstance(info, str):
-            self.misc_info = info
-
-
-class ItemRoutingSystem:
-    """
-    Main application for providing directions for a single worker to gather items.
-
-    Handles user inputs, generation of the map, and settings.
-    """
-    WORKER_SYMBOL = 'S'
-    ITEM_SYMBOL = chr(9641) # ▩
-
-    def __init__(self):
-        """
-        Initializes ItemRoutingSystem application class.
-
-        Defaults a 5x5 map with a worker starting position of (0, 0).
-        """
-        # Default debug mode
-        self.debug = False
-
-        # Default 5x5 map size
-        self.map_x = 5
-        self.map_y = 5
-
-        # Default worker settings
-        self.worker_mode = GenerateMode.MANUAL
-        self.starting_position = (0, 0)
-
-        # Default item settings
-        self.item_mode = GenerateMode.RANDOM
-        self.minimum_items = 3
-        self.maximum_items = 8
-        self.items = self.get_item_positions()
-
-        # Default algorithm
-        self.gathering_algo = AlgoMethod.BRUTE_FORCE
-
-        # Generate initial map from default settings
-        self.map, self.inserted_order = self.generate_map()
-
-        # Default product info list
-        self.product_info = {}
-        self.product_file = None
-
-        # Display welcome banner
-        banner = "------------------------------------------------------------"
-        self.log(banner)
-        self.log("")
-        self.log("")
-        self.log(f'{"Welcome to Item Routing System!".center(len(banner))}')
-        self.log("")
-        self.log("")
-        self.log(banner)
-
-    def log(self, *args, print_type=PrintType.NORMAL):
-        if print_type == PrintType.NORMAL:
-            print(*args)
-
-        elif print_type == PrintType.DEBUG:
-            if self.debug:
-                print(*args)
-
-    def load_product_file(self, fname):
-        """
-        loads the product file into a dictionary called product_list where the key is productID and the value
-        is the pair (X, Y).
-        """
-        self.product_file = fname
-        f = open(fname, 'r')
-        next(f)
-
-        for line in f:
-            fields = line.strip().split()
-            self.product_info[ int( fields[0] ) ] = int(float( fields[1] )) , int(float( fields[2] ))
-        f.close()
-
-    def display_menu(self, menu_type, clear=True):
-        """
-        Creates and displays the appropriate menu.
-
-        Args:
-            menu_type (MenuType): Type of menu to display.
-            clear (bool): Option to clear screen.
-
-        Examples:
-            >>> ItemRoutingSystem.display(MenuType.MAIN_MENU)
-            ------------------------------------------------------------
-                                     Main Menu
-            ------------------------------------------------------------
-
-            1. View Map
-            2. Settings
-            3. Exit
-
-        """
-        menu = None
-
-        if menu_type == MenuType.MAIN_MENU:
-            menu = Menu("Main Menu")
-            menu.add_option(1, "View Map")
-            menu.add_option(2, "Settings")
-            menu.add_option(3, "Exit")
-
-        elif menu_type == MenuType.VIEW_MAP:
-            menu = Menu("View Map Menu")
-<<<<<<< HEAD
-            menu.add_option(1, "Get Path to Product")
-            menu.add_option(2, "Get Location of Product")
-
-            # Only expose developer option in debug m1ode
-            if self.debug:
-                menu.add_option(3, "Generate New Map")
-                menu.add_option(4, "Back")
-            else:
-                menu.add_option(3, "Back")
-=======
-            menu.add_option(1, "Generate New Map")
-            menu.add_option(2, "Get Path to Product")
-            menu.add_option(3, "Get Location to Product")
-            menu.add_option(4, "Back")
->>>>>>> 9f10540a
-
-        elif menu_type == MenuType.SETTINGS:
-            menu = Menu("Settings Menu")
-            menu.add_option(1, "Load Product File")
-            menu.add_option(2, "Set Worker Starting Position Mode")
-<<<<<<< HEAD
-            menu.add_option(3, "Set Item Maximum")
-            menu.add_option(4, "Set Routine Time Maximum")
-            menu.add_option(5, "Set Algorithm")
-            menu.add_option(6, "Toggle Debug Mode")
-
-            if self.debug:
-                menu.add_option(7, "Developer Settings")
-                menu.add_option(8, "Back")
-
-            else:
-                menu.add_option(7, "Back")
-=======
-            menu.add_option(3, "Set Item Position Mode")
-            menu.add_option(4, "Set Obstacle Mode")
-            menu.add_option(5, "Set Item Minimum and Maximum Amount")
-            menu.add_option(6, "Set Gathering Algorithm")
-            menu.add_option(7, "Toggle Debug Mode")
-            menu.add_option(8, "Load Product File")
-            menu.add_option(9, "Back")
->>>>>>> 9f10540a
-
-            info = "Current Settings:\n"                                   \
-            f"Map Size: {self.map_x}x{self.map_y}\n"                       \
-            f"\n"                                                          \
-            f"Worker Settings:\n"                                          \
-            f"  Mode: {self.worker_mode}\n"                                \
-            f"  Position: {self.starting_position}\n"                      \
-            f"Item Settings:\n"                                            \
-            f"  Mode: {self.item_mode}\n"                                  \
-            f"  Positions: {' '.join(str(p) for p in self.items)}\n"       \
-            f"Gathering Algorithm: {self.gathering_algo}\n"                \
-            f"Loaded Product File: {self.product_file}\n"                  \
-            f"Debug Mode: {self.debug}\n"
-
-            menu.set_misc_info(info)
-
-<<<<<<< HEAD
-        elif menu_type == MenuType.DEVELOPER_SETTINGS:
-            menu = Menu("Developer Settings Menu")
-            menu.add_option(1, "Set Map Size")
-            menu.add_option(2, "Set Item Position Mode")
-            menu.add_option(3, "Set Map Orientation")
-            menu.add_option(4, "Back")
-
-=======
->>>>>>> 9f10540a
-        elif menu_type == MenuType.LOAD_PRODUCT_FILE:
-            menu = Menu("Load Product File Menu")
-
-        elif menu_type == MenuType.ALGO_METHOD:
-            menu = Menu("Set Gathering Algorithm")
-            menu.add_option(1, "Use Order of Insertion")
-            menu.add_option(2, "Brute Force")
-            menu.add_option(3, "Dijkstra")
-            menu.add_option(4, "Back")
-
-        elif menu_type == MenuType.WORKER_POSITION:
-            menu = Menu("Set Starting Worker Position Mode")
-
-<<<<<<< HEAD
-            if self.debug:
-                menu.add_option(1, "Randomly Set Position")
-                menu.add_option(2, "Manually Set Position")
-                menu.add_option(3, "Back")
-
-=======
->>>>>>> 9f10540a
-        elif menu_type == MenuType.ITEM_POSITION:
-            menu = Menu("Set Item Position Mode")
-            menu.add_option(1, "Randomly Set Position")
-            menu.add_option(2, "Manually Set Position")
-            menu.add_option(3, "Back")
-
-        if menu:
-            menu.display(clear=clear)
-
-
-    def generate_map(self, positions=None):
-        """
-        Generates a list of lists to represent a map of items.
-
-        The starting worker position will be placed as specified by the internal
-        starting position.
-        Items will be randomly placed in other places on the map. A random
-        number of items will be placed between a minimum and maximum number of
-        items.
-
-        Returns:
-            grid (list of lists): Map which contains worker starting position
-                                  and randomly placed items.
-
-            inserted_order (list of tuples): Positions of items in order of when
-                                             inserted to grid.
-        """
-        # Create list of lists to generate map
-        # x is number of columns, y is number of rows
-        grid = []
-        for _ in range(self.map_x):
-            grid.append(['_' for _ in range(self.map_y)])
-
-        # Get order of list of items inserted
-        inserted_order = []
-
-        # Set the starting position (Defaults to (0, 0))
-        grid[self.starting_position[0]][self.starting_position[1]] = ItemRoutingSystem.WORKER_SYMBOL
-
-        # Insert item positions
-        if positions is None:
-            self.log(self.items, print_type=PrintType.DEBUG)
-
-            positions = self.items
-
-        for position in positions:
-            # Set position in grid
-            x, y = position
-            grid[x][y] = ItemRoutingSystem.ITEM_SYMBOL
-            inserted_order.append((x, y))
-
-        return grid, inserted_order
-
-    def display_map(self):
-        """
-        Prints map to screen with a legend. Map will be centered within the
-        banner.
-
-        Examples:
-            >>> ItemRoutingSystem.display_map()
-            ------------------------------------------------------------
-                              Warehouse Map Layout
-            ------------------------------------------------------------
-                                    0 S _ ▩ _ _
-                                    1 _ ▩ _ ▩ _
-                                    2 _ _ _ _ _
-                                    3 ▩ _ ▩ ▩ ▩
-                                    4 _ _ _ ▩ _
-                                      0 1 2 3 4
-
-                                      LEGEND:
-                             'S': Worker Starting Spot
-                                 '▩': Item
-                          Positions are labeled as (X, Y)
-        """
-        banner_length = 60
-        banner = Menu("Warehouse Map Layout")
-        banner.display()
-
-        grid = []
-        for y in range(len(self.map[0])):
-            col = []
-            for x in range(len(self.map)):
-                col.append(self.map[x][y])
-            grid.append(col)
-
-        for i, col in enumerate(grid):
-            row_string = f"{i} " + " ".join(val for val in col)
-            self.log(row_string.center(banner_length))
-
-        self.log(" " + " ".join(str(i) for i in range(len(self.map[0]))).center(banner_length))
-
-        self.log("")
-        self.log("LEGEND:".center(banner_length))
-        self.log(f"{ItemRoutingSystem.WORKER_SYMBOL}: Worker Starting Spot".center(banner_length))
-        self.log(f"{ItemRoutingSystem.ITEM_SYMBOL}: Item".center(banner_length))
-        self.log("Positions are labeled as (X, Y)".center(banner_length))
-        self.log("")
-
-    def move_to_target(self, start, end):
-        """
-        Helper function to evaluate moves to make between a start and end
-        position.
-
-        Args:
-            start (tuple): Starting position specified as (X, Y) position.
-            end   (tuple): End position to move to specified as (X, Y) position.
-
-        Returns:
-            move (str): String describing move to make to reach position.
-            total_steps (int): Total umber of steps taken.
-
-        Examples:
-            >>> ItemRoutingSystem.move_to_target((0, 0), (2, 0))
-            "From (0, 0), move right 2 to (2, 0).", (2, 0)
-        """
-        current_position = start
-        x_done = y_done = False
-        x_direction = y_direction = None
-        x_diff = y_diff = 0
-
-        # Move X position
-        if current_position[0] != end[0]:
-            x_diff = end[0] - current_position[0]
-
-            # Move Left
-            if x_diff < 0:
-                x_position = (current_position[0] - x_diff, current_position[1])
-                x_direction = "left"
-
-            # Move Right
-            elif x_diff > 0:
-                x_position = (current_position[0] + x_diff, current_position[1])
-                x_direction = "right"
-
-        # Move Y position
-        if current_position[1] != end[1]:
-            y_diff = end[1] - current_position[1]
-
-            # Move Up
-            if y_diff < 0:
-                y_position = (current_position[0], current_position[1] - y_diff)
-                y_direction = "up"
-
-            # Move Down
-            elif y_diff > 0:
-                y_position = (current_position[0], current_position[1] + y_diff)
-                y_direction = "down"
-
-        move = f"From {start}"
-        if x_direction and y_direction:
-            move += f", move {x_direction} {abs(x_diff)} and move {y_direction} {abs(y_diff)}"
-        elif x_direction:
-            move += f", move {x_direction} {abs(x_diff)}"
-        elif y_direction:
-            move += f", move {y_direction} {abs(y_diff)}"
-        move += f" to {end}."
-
-        total_steps = abs(x_diff) + abs(y_diff)
-
-        return move, end, total_steps
-
-    def gather_brute_force(self, targets):
-        """
-        Performs brute force algorithm to gather all valid permutations of desired path then 
-        finds shortest path.
-
-        Args:
-            targets (list of tuples): Positions of item.
-
-        Returns:
-            min_path (list of tuples): List of item positions to traverse in order.
-        """
-        if self.debug:
-            start_time = time.time()
-
-        smallest = None
-        min_path = None
-
-        result = []
-        nodes = targets.copy()
-        start = nodes.pop(0)
-        end = nodes.pop()
-
-        paths = []
-        for node in itertools.permutations(nodes):
-            temp_path = list(node)
-            temp_path.insert(0, start)
-            temp_path.append(end)
-            paths.append(temp_path)
-
-        for path in paths:
-            distance = 0
-            for i in range(len(path)):
-                j = i + 1
-
-                if j < len(path):
-                    distance += abs(path[i][0] - path[j][0])
-                    distance += abs(path[i][1] - path[j][1])
-
-                    self.log(f"Path[i]: {path[i]} " \
-                            f"Path[j]: {path[j]} " \
-                            f"X Diff: {abs(path[i][0] - path[j][0])} " \
-                            f"Y Diff: {abs(path[i][1] - path[j][1])} " \
-                            f"Distance: {distance}",
-                            print_type=PrintType.DEBUG)
-
-            self.log(path, distance, print_type=PrintType.DEBUG)
-
-            if smallest is None or distance < smallest:
-                smallest = distance
-                min_path = list(path).copy()
-
-        if self.debug:
-            end_time = time.time()
-            self.log(f"Total Time: {(end_time - start_time):.4f}")
-            self.log(f"Minimum Path: {min_path}")
-            self.log(f"Shortest Number of Steps: {smallest}")
-
-        return min_path
-
-    def dijkstra(self, grid, target):
-        
-        def is_valid_position(x, y):
-<<<<<<< HEAD
-            return x < 0 or x >= self.map_x or y < 0 or y >= self.map_y
-=======
-            return 0 <= x < self.map_x  and \
-                   0 <= y < self.map_y
->>>>>>> 9f10540a
-
-        start = None
-
-        x, y = target
-<<<<<<< HEAD
-        if is_valid_position(x, y):
-=======
-        if not is_valid_position(x, y):
->>>>>>> 9f10540a
-            self.log(f"Invalid target position: {target}", print_type=PrintType.DEBUG)
-            return []
-        
-        # Find the starting position
-        for i in range(self.map_x):
-            for j in range(self.map_y):
-                if grid[j][i] == ItemRoutingSystem.WORKER_SYMBOL:
-                    start = (i, j)
-                    break
-            if start: break
-        
-        if not start:
-            raise ValueError("Starting position ItemRoutingSystem.WORKER_SYMBOL not found in grid.")
-        
-        # Initialize the distance to all positions to infinity and to the starting position to 0
-        dist = {(i, j): float('inf') for i in range(self.map_x) for j in range(self.map_y)}
-        dist[start] = 0
-        
-        # Initialize the priority queue with the starting position
-        pq = [(0, start)]
-        
-        # Initialize the previous position dictionary
-        prev = {}
-        
-        while pq:
-            # Get the position with the smallest distance from the priority queue
-            (cost, position) = heapq.heappop(pq)
-            
-            # If we've found the target, we're done
-            if position == target:
-                self.log(f"Found path to target {target}!", print_type=PrintType.DEBUG)
-                break
-            
-            # Check the neighbors of the current position
-            for (dx, dy) in [(0, 1), (0, -1), (1, 0), (-1, 0)]:
-                x, y = position[0] + dx, position[1] + dy
-
-                self.log(position, (x, y), print_type=PrintType.DEBUG)
-
-<<<<<<< HEAD
-                if is_valid_position(x, y):
-=======
-                if not is_valid_position(x, y):
->>>>>>> 9f10540a
-                    self.log(f"Skipping {(x, y)}: Invalid Position", print_type=PrintType.DEBUG)
-                    continue
-
-                if grid[x][y] == ItemRoutingSystem.ITEM_SYMBOL:
-                    self.log(f"Skipping {(x, y)}: Item", print_type=PrintType.DEBUG)
-                    continue
-                
-                # Compute the distance to the neighbor
-                neighbor_cost = cost + 1
-
-                # Update the distance and previous position if we've found a shorter path
-                if neighbor_cost < dist[(x, y)]:
-                    dist[(x, y)] = neighbor_cost
-                    prev[(x, y)] = position
-                    heapq.heappush(pq, (neighbor_cost, (x, y)))
-        
-        # Reconstruct the path
-        path = []
-        while position != start:
-            path.append(position)
-            position = prev[position]
-        path.append(start)
-        path.reverse()
-        
-        if target in path:
-            self.log(f"Path found: {path}", print_type=PrintType.DEBUG)
-            return path
-        else:
-            self.log("Path not found", print_type=PrintType.DEBUG)
-            return []
-
-    def get_targets(self):
-        """
-        Gets a full list of targets. Uses stored worker starting position as first and last
-        indices.
-
-        Returns:
-            targets (list of tuples): Positions of the worker and items.
-        """
-        if self.debug:
-            start_time = time.time()
-
-        targets = []
-
-        if self.inserted_order:
-            targets = self.inserted_order.copy()
-            targets.insert(0, self.starting_position)
-            targets.append(self.starting_position)
-
-        if self.debug:
-            end_time = time.time()
-            self.log(f"Total Time: {(end_time - start_time):.4f}")
-
-        return targets
-
-
-    def get_descriptive_steps(self, targets):
-        """
-<<<<<<< HEAD
-        Gets a list of directions to gather all items beginning from the 
-=======
-        Gets a list of directions to gather all items beginning from the
->>>>>>> 9f10540a
-        internal starting position and returning to the starting position.
-
-        Algorithm gathers list of target items by prioritizing top rows and
-        moves down to the last row.
-
-        Items are then gathered in order by list of targets. The worker may only
-        move in directions up, down, left, or right.
-
-        Returns:
-            path (list of str): List of directions worker should take to gather
-                                all items from starting position.
-        """
-        path = []
-        start = targets.pop(0)
-        end = targets.pop()
-
-        path.append(f"Start at position {start}!")
-        current_position = start
-        total_steps = 0
-
-        for target in targets:
-            move, current_position, steps = self.move_to_target(current_position, target)
-            total_steps += steps
-            path.append(move)
-            path.append("Pick up item.")
-
-        back_to_start, _, steps = self.move_to_target(current_position, end)
-        total_steps += steps
-        path.append(back_to_start)
-        path.append("Pickup completed.")
-
-        self.log(f"Total Steps: {total_steps}", print_type=PrintType.DEBUG)
-
-        return path
-
-    def get_items(self, option):
-        """
-        Helper function to retrieve list of directions depending on the 
-        gathering algorithm setting.
-
-        Args:
-            option (AlgoMethod): Gathering algorithm to be used.
-
-        Returns:
-            result (list of str): List of directions worker should take to gather
-                                  all items from starting position.
-
-        """
-        path = []
-
-        self.log(f"Inserted Item Order: {self.inserted_order}", print_type=PrintType.DEBUG)
-
-        if option == AlgoMethod.ORDER_OF_INSERTION:
-            targets = self.get_targets()
-            result = self.get_descriptive_steps(targets)
-            return result
-
-        elif option == AlgoMethod.BRUTE_FORCE:
-            targets = self.get_targets()
-            path = self.gather_brute_force(targets)
-            result = self.get_descriptive_steps(path)
-            return result
-
-    def verify_settings_range(self, value, minimum, maximum):
-        """
-        Helper function to validate the value is within the specified range.
-
-        Args:
-            value   (int): Integer value to validate
-            minimum (int): Smallest integer value allowed
-            maximum (int): Largest integer value allowed
-
-        Returns:
-            True if value falls within minimum and maximum value.
-            False otherwise.
-        """
-        try:
-            if minimum <= int(value) <= maximum:
-                return True
-            elif int(value) < minimum:
-                self.log(f"Try again! {value} is too small, must be minimum {minimum}.")
-            elif int(value) > maximum:
-                self.log(f"Try again! {value} is too large, must be maximum {maximum}.")
-            else:
-                self.log(f"Invalid option: {value}")
-        except Exception as e:
-            self.log(f"Invalid option: {value}")
-
-        return False
-
-    def set_map_size(self):
-        """
-        Sets internal map size to be generated.
-
-        Requires user input to be within allowable range.
-
-        Returns:
-            success (bool): Successfully updated map size
-        """
-        banner = Menu("Set Map Size")
-        banner.display()
-
-        minimum_x = 5
-        minimum_y = 5
-        maximum_x = 20
-        maximum_y = 20
-
-        success = False
-
-        x = input(f"Set Map X Size (Currently {self.map_x}, Minimum {minimum_x}, Max {maximum_x}): ")
-        y = input(f"Set Map Y Size (Currently {self.map_y}, Minimum {minimum_y}, Max {maximum_y}): ")
-
-        x_success = self.verify_settings_range(x, minimum_x, maximum_x)
-        y_success = self.verify_settings_range(y, minimum_y, maximum_y)
-
-        if x_success and y_success:
-            self.map_x  = int(x)
-            self.map_y = int(y)
-            success = True
-
-        self.log(f"Current Map Size: {self.map_x}x{self.map_y}")
-        return success
-
-    def set_worker_starting_position(self):
-        """
-        Sets an internal starting position for the worker.
-
-        Requires user input to be within limits of map size.
-
-        Returns:
-            success (bool): Status to indicate if worker position set successfully 
-        """
-        success = False
-
-        if self.worker_mode == GenerateMode.RANDOM:
-            while not success:
-                x = random.randint(0, self.map_x - 1)
-                y = random.randint(0, self.map_y - 1)
-
-                # Verify Item and Worker Positions do not overlap
-                if (x, y) not in self.items:
-                    self.starting_position = (x, y)
-                    success = True
-
-        elif self.worker_mode == GenerateMode.MANUAL:
-            banner = Menu("Set Worker Starting Position")
-            banner.display()
-
-            while not success:
-                x = input(f"Set starting X position (Currently {self.starting_position[0]}, Maximum {self.map_x - 1}): ")
-                y = input(f"Set starting Y position (Currently {self.starting_position[1]}, Maximum {self.map_y - 1}): ")
-
-                x_success = self.verify_settings_range(x, 0, self.map_x - 1)
-                y_success = self.verify_settings_range(y, 0, self.map_y - 1)
-
-                if x_success and y_success:
-
-                    # Overlapping Item and Worker Positions
-                    if (int(x), int(y)) in self.items:
-                        self.log("Worker position is the same as a item position! Please Try Again.\n")
-
-                    else:
-                        self.starting_position = (int(x), int(y))
-                        success = True
-
-                self.log(f"Current Worker Starting Position: {self.starting_position}")
-        return success
-
-    def get_item_positions(self):
-        """
-        Gets item positions depending on current item position mode.
-
-            Item Modes:
-            1. Manual Mode
-                A. Choose number of items
-                B. Set positions for each item (cannot repeat position)
-
-            2. Random Mode
-                A. Set minimum number of items
-                B. Set maximum number of items
-
-
-        Returns:
-            item_positions (list of tuples): Positions of items on the map.
-        """
-        item_positions = []
-
-        if self.item_mode == GenerateMode.RANDOM:
-            number_of_items = random.randint(self.minimum_items, self.maximum_items)
-
-            for _ in range(number_of_items):
-                success = False
-                while not success:
-                    x = random.randint(0, self.map_x - 1)
-                    y = random.randint(0, self.map_y - 1)
-
-                    position = (x, y)
-
-                    # Repeat Item Position
-                    if position in item_positions:
-                        self.log("Repeat item position! Please Try Again.\n", print_type=PrintType.DEBUG)
-
-                    # Overlapping Item and Worker Positions
-                    elif position == self.starting_position:
-                        self.log("Item position is the same as the worker position! Please Try Again.\n", print_type=PrintType.DEBUG)
-
-                    else:
-                        item_positions.append(position)
-                        success = True
-
-        elif self.item_mode == GenerateMode.MANUAL:
-            banner = Menu("Set Item Starting Position")
-            banner.display()
-
-            number_of_items = input(f"Set number of items (Range {self.minimum_items} to {self.maximum_items}): ")
-
-            item_success = self.verify_settings_range(number_of_items, self.minimum_items, self.maximum_items)
-
-            if not item_success:
-                self.log("Failed to set number of items in range.")
-                return []
-
-            for item in range(int(number_of_items)):
-                x_success = False
-                y_success = False
-
-                while not x_success or not y_success:
-
-                    self.log(f"\nFor Item #{item + 1}:")
-                    x = input(f"Set X position (0 - {self.map_x - 1}): ")
-                    y = input(f"Set Y position (0 - {self.map_y - 1}): ")
-
-                    x_success = self.verify_settings_range(x, 0, self.map_x - 1)
-                    y_success = self.verify_settings_range(y, 0, self.map_y - 1)
-
-                    position = (int(x), int(y))
-                    # Within Valid Range
-                    if x_success and y_success:
-
-                        # Repeat Item Position
-                        if position in item_positions:
-                            self.log("Repeat item position! Please Try Again.\n")
-
-                        # Overlapping Item and Worker Positions
-                        elif position == self.starting_position:
-                            self.log("Item position is the same as the worker position! Please Try Again.\n")
-
-                        else:
-                            item_positions.append(position)
-                            
-                    else:
-                        self.log("Invalid position! Please Try Again!\n")
-
-        return item_positions
-
-    def set_item_minimum_maximum(self):
-        """
-        Changes the setting for minimum and maximum number of items.
-
-        Returns:
-            success (bool): Status whether settings were changed successfully.
-        """
-        banner = Menu("Set Item Minimum and Maximum Amount")
-        banner.display()
-
-        success = False
-
-        max_items = (self.map_x) * (self.map_y) - 1
-
-        while not success:
-            user_max = input(f"Set Maximum Amount (Currently {self.maximum_items}, Maximum {max_items}): ")
-            user_min = input(f"Set Minimum Amount (Currently {self.minimum_items}): ")
-
-            max_success = self.verify_settings_range(user_max, int(user_min), max_items)
-            min_success = self.verify_settings_range(user_min, 0, int(user_max) - 1)
-
-            self.log(f"Item Min Success & Max Success: {max_success}, {min_success}", print_type=PrintType.DEBUG)
-
-            if max_success and min_success:
-                self.minimum_items = int(user_min)
-                self.maximum_items = int(user_max)
-                success = True
-
-            else:
-                self.log("Invalid values, please try again!")
-
-        self.log(f"Minimum Items: {self.minimum_items}")
-        self.log(f"Maximum Items: {self.maximum_items}")
-        
-        return success
-
-    def handle_option(self, option):
-        """
-        Handles menu options for main application and corresponding submenus.
-
-        Args:
-            option (str): Choice user chooses from main menu.
-        """
-        # View Map
-        update = True
-        clear = True
-
-        if option == '1':
-            # Display map at start of menu
-            if update:
-                self.display_map()
-<<<<<<< HEAD
-=======
-
-                # Evaluate directions to gather items
-                path = self.get_items(self.gathering_algo)
-
-                # Display directions
-                self.log("Directions:")
-                self.log("-----------")
-                for step, action in enumerate(path):
-                    self.log(f"{step}. {action}")
-
->>>>>>> 9f10540a
-            else:
-                update = True
-
-            # Don't clear for first View Map Menu
-            clear = False
-
-            while True:
-<<<<<<< HEAD
-                # Create View Map menu
-=======
-                # Create items menu
->>>>>>> 9f10540a
-                if update:
-                    self.display_menu(MenuType.VIEW_MAP, clear=clear)
-                else:
-                    update = True
-                    clear = True
-
-                # Handle menu options
-                suboption = input("> ")
-
-                # Generate New Map
-                if suboption == '1':
-<<<<<<< HEAD
-                    self.log("Get Path to Product")
-                    position = (4, 4)
-
-                    shortest_path = []
-                    for (dx, dy) in [(0, 1), (0, -1), (1, 0), (-1, 0)]:
-                        x, y = position[0] + dx, position[1] + dy
-                        
-                        path = self.dijkstra(self.map, (x, y))
-
-                        if path:
-                            if len(path) < len(shortest_path) or not shortest_path:
-                                shortest_path = path
-
-                        self.log(f"Shortest Path for {(x, y)}: {shortest_path}", print_type=PrintType.DEBUG)
-
-                    if shortest_path:
-                        self.log(f"Path to product is: {shortest_path}", print_type=PrintType.DEBUG)
-                        steps = self.get_descriptive_steps(shortest_path)
-
-                        self.log("Directions:")
-                        self.log("-----------")
-                        for step, action in enumerate(steps, 1):
-                            self.log(f"{step}. {action}")
-                    else:
-                        self.log(f"Path to {position} was not found!")
-=======
-                    self.log("Generate New Map")
-                    self.items = self.get_item_positions()
-                    self.map, self.inserted_order = self.generate_map()
-                    self.display_map()
-
-                    # Evaluate directions to gather items
-                    path = self.get_items(self.gathering_algo)
-
-                    # Display directions
-                    self.log("Directions:")
-                    self.log("-----------")
-                    for step, action in enumerate(path):
-                        self.log(f"{step}. {action}")
->>>>>>> 9f10540a
-
-                    clear = False
-
-                elif suboption == '2':
-                    self.log("Get Location of Product")
-
-<<<<<<< HEAD
-                # Back
-                elif suboption == '3':
-                    # Debug Mode: Generate New Map
-                    if self.debug:
-                        self.log("Generate New Map")
-                        self.items = self.get_item_positions()
-                        self.map, self.inserted_order = self.generate_map()
-                        self.display_map()
-
-                        # Evaluate directions to gather items
-                        path = self.get_items(self.gathering_algo)
-
-                        # Display directions
-                        self.log("Directions:")
-                        self.log("-----------")
-                        for step, action in enumerate(path):
-                            self.log(f"{step}. {action}")
-
-                        clear = False
-
-                    # Normal Mode: Back
-                    else:
-                        break
-
-                # Debug Mode: Back
-                elif suboption == '4' and self.debug:
-=======
-                elif suboption == '3':
-                    self.log("Get Path to Product")
-                    position = (4, 4)
-
-                    shortest_path = []
-                    for (dx, dy) in [(0, 1), (0, -1), (1, 0), (-1, 0)]:
-                        x, y = position[0] + dx, position[1] + dy
-                        
-                        path = self.dijkstra(self.map, (x, y))
-
-                        if path:
-                            if len(path) < len(shortest_path) or not shortest_path:
-                                shortest_path = path
-
-                        self.log(f"Shortest Path for {(x, y)}: {shortest_path}", print_type=PrintType.DEBUG)
-
-                    if shortest_path:
-                        self.log(f"Path to product is: {shortest_path}", print_type=PrintType.DEBUG)
-                        steps = self.get_descriptive_steps(shortest_path)
-
-                        self.log("Directions:")
-                        self.log("-----------")
-                        for step, action in enumerate(steps, 1):
-                            self.log(f"{step}. {action}")
-                    else:
-                        self.log(f"Path to {position} was not found!")
-
-                    clear = False
-
-                # Back
-                elif suboption == '4':
->>>>>>> 9f10540a
-                    break
-
-                else:
-                    self.log("Invalid choice. Try again.")
-                    update = False
-
-        # Settings
-        elif option == '2':
-            clear = True
-
-            while True:
-                # Create Settings Menu
-                if update:
-                    self.display_menu(MenuType.SETTINGS, clear=clear)
-                    clear = True
-                else:
-                    update = True
-
-                # Handle Settings Menu Options
-                suboption = input("> ")
-
-                # Load Product File
-                if suboption == '1':
-                    if update:
-                        self.display_menu(MenuType.LOAD_PRODUCT_FILE, clear=clear)
-                    else:
-                        update = True
-                        clear = True
-
-                    # Set Product File Name
-                    fname = input("Enter filename: ")
-                    self.load_product_file(fname)
-
-                # Set Worker Starting Position
-                elif suboption == '2':
-                    while True:
-                        if update:
-                            self.display_menu(MenuType.WORKER_POSITION, clear=clear)
-                        else:
-                            update = True
-                            clear = True
-
-                        # Give Worker Mode options in debug mode
-                        if self.debug:
-                            mode_option = input(f"Set Worker Position Mode (Currently {self.worker_mode}): ")
-
-                            # Set random starting position
-                            if mode_option == '1':
-                                self.worker_mode = GenerateMode.RANDOM
-
-                                self.set_worker_starting_position()
-
-                                # Generate map with new starting position
-                                self.map, self.inserted_order = self.generate_map()
-                                break
-                            
-                            # Set manual starting position
-                            elif mode_option == '2':
-                                self.worker_mode = GenerateMode.MANUAL
-
-                                self.set_worker_starting_position()
-
-                                # Generate map with new starting position
-                                self.map, self.inserted_order = self.generate_map()
-                                break
-
-                            # Back
-                            elif mode_option == '3':
-                                break
-
-<<<<<<< HEAD
-                            else:
-                                self.log("Invalid choice. Try again.")
-                                update = False
-                                clear = False
-
-                        # Normal case, always request user input
-                        else:
-                            self.worker_mode = GenerateMode.MANUAL
-
-                            self.set_worker_starting_position()
-
-                            # Generate map with new starting position
-=======
-                        else:
-                            self.log("Invalid choice. Try again.")
-                            update = False
-                            clear = False
-
-                # Set Item Position Mode
-                elif suboption == '3':
-                    while True:
-                        if update:
-                            self.display_menu(MenuType.ITEM_POSITION, clear=clear)
-                        else:
-                            update = True
-                            clear = True
-
-                        mode_option = input(f"Set Item Position Mode (Currently {self.item_mode}): ")
-
-                        # Set random starting position
-                        if mode_option == '1':
-                            self.item_mode = GenerateMode.RANDOM
-
-                            self.items = self.get_item_positions()
-
-                            # Generate map with new item positions
-                            self.map, self.inserted_order = self.generate_map()
-                            break
-                        
-                        # Set manual starting position
-                        elif mode_option == '2':
-                            self.item_mode = GenerateMode.MANUAL
-
-                            self.items = self.get_item_positions()
-
-                            # Generate map with new item positions
->>>>>>> 9f10540a
-                            self.map, self.inserted_order = self.generate_map()
-
-                            # Go back to Settings menu
-                            break
-
-<<<<<<< HEAD
-                # Set Item Minimum and Maximum Amount
-                elif suboption == '3':
-                    self.set_item_minimum_maximum()
-                    self.items = self.get_item_positions()
-=======
-                        else:
-                            self.log("Invalid choice. Try again.")
-                            update = False
-                            clear = False
->>>>>>> 9f10540a
-
-                elif suboption == '4':
-<<<<<<< HEAD
-                    print("Set Routing Time Maximum")
-=======
-                    self.log("You chose an Unimplemented Obstacle Mode.")
-                    update = False
-                    clear = False
-
-                # Set Item Minimum and Maximum Amount
-                elif suboption == '5':
-                    self.set_item_minimum_maximum()
-                    self.items = self.get_item_positions()
->>>>>>> 9f10540a
-
-                # Set Algorithm Method
-                elif suboption == '5':
-                    while True:
-                        if update:
-                            self.display_menu(MenuType.ALGO_METHOD, clear=clear)
-                        else:
-                            update = True
-                            clear = True
-
-                        algo_option = input("> ")
-
-                        # Order of Insertion
-                        if algo_option == '1':
-                            self.gathering_algo = AlgoMethod.ORDER_OF_INSERTION
-                            break
-
-                        # Brute Force
-                        elif algo_option == '2':
-                            self.gathering_algo = AlgoMethod.BRUTE_FORCE
-                            break
-
-                        # Dijkstra
-                        elif algo_option == '3':
-                            self.log("You chose an Unimplemented Dijkstra's Algorithm.")
-                            update = False
-                            clear = False
-
-                        # Back
-                        elif algo_option == '4':
-                            break
-
-                        else:
-                            self.log("Invalid choice. Try again.")
-                            update = False
-                            clear = False
-
-                # Toggle Debug
-                elif suboption == '6':
-                    self.debug = not self.debug
-
-                # Debug Mode:       Developer Settings
-                # Non-Debug Mode:   Back
-                elif suboption == '7':
-
-                    # Debug Mode: Developer Settings
-                    if self.debug:
-                        while True:
-                            if update:
-                                self.display_menu(MenuType.DEVELOPER_SETTINGS, clear=clear)
-                            else:
-                                update = True
-                                clear = True
-
-                            dev_option = input("> ")
-
-                            # Set Map Size
-                            if dev_option == '1':
-                                clear = self.set_map_size()
-                                self.map, self.inserted_order = self.generate_map()
-
-                            # Set Item Position Mode
-                            elif dev_option == '2':
-                                while True:
-                                    if update:
-                                        self.display_menu(MenuType.ITEM_POSITION, clear=clear)
-                                    else:
-                                        update = True
-                                        clear = True
-
-                                    mode_option = input(f"Set Item Position Mode (Currently {self.item_mode}): ")
-
-                                    # Set random starting position
-                                    if mode_option == '1':
-                                        self.item_mode = GenerateMode.RANDOM
-
-                                        self.items = self.get_item_positions()
-
-                                        # Generate map with new item positions
-                                        self.map, self.inserted_order = self.generate_map()
-                                        break
-                                    
-                                    # Set manual starting position
-                                    elif mode_option == '2':
-                                        self.item_mode = GenerateMode.MANUAL
-
-                                        self.items = self.get_item_positions()
-
-                                        # Generate map with new item positions
-                                        self.map, self.inserted_order = self.generate_map()
-                                        break
-
-                                    # Back
-                                    elif mode_option == '3':
-                                        break
-
-                                    else:
-                                        self.log("Invalid choice. Try again.")
-                                        update = False
-                                        clear = False
-
-                            # Set Map Orientation
-                            elif dev_option == '3':
-                                print("Set Map Orientation")
-
-                            # Back
-                            elif dev_option == '4':
-                                break
-
-                            else:
-                                self.log("Invalid choice. Try again.")
-                                update = False
-                                clear = False
-
-                    # Non-Debug Mode: Back
-                    else:
-                        break
-
-                # Debug Mode: Back
-                elif suboption == '8' and self.debug:
-                    break
-
-                else:
-                    self.log("Invalid choice. Try again.")
-                    update = False
-
-        # Exit
-        elif option == '3':
-            self.log("Exiting...")
-            sys.exit()
-        else:
-            self.log("Invalid choice. Try again.")
-            update = False
-
-    def run(self):
-        """
-        Helper function to run the application. Loops the main menu until the user
-        chooses to exit.
-        """
-        while True:
-            self.display_menu(MenuType.MAIN_MENU)
-
-            choice = input("> ")
-            self.handle_option(choice)
-
-def main():
-    """
-    Main application code to run the ItemRoutingSystem application.
-    """
-    app = ItemRoutingSystem()
-    app.run()
-
-if __name__ == "__main__":
-    main()
+"""
+Welcome to Item Routing System!
+
+Authors: Joseph Abero, ChatGPT
+
+ItemRoutingSystem is a text-based application used to provide store workers with
+directions to gather shopping items around a warehouse.
+"""
+
+from enum import Enum
+import heapq
+import itertools
+import os
+import random
+import sys
+import time
+
+class MenuType(Enum):
+    """
+    Constants for menu types.
+    """
+    MAIN_MENU = 0
+    VIEW_MAP = 1
+    SETTINGS = 2
+    DEVELOPER_SETTINGS = 3
+    ALGO_METHOD = 4
+    WORKER_POSITION = 5
+    ITEM_POSITION = 6
+    LOAD_PRODUCT_FILE = 7
+
+class AlgoMethod(Enum):
+    """
+    Constants for algorithms used to gather items
+    """
+    ORDER_OF_INSERTION = "Order of Insertion"
+    BRUTE_FORCE = "Brute Force"
+    DIJKSTRA = "Dijkstra"
+
+    def __str__(cls):
+        return cls.value
+
+class GenerateMode(Enum):
+    """
+    Constants for modes of generating settings
+    """
+    MANUAL = "Manual"
+    RANDOM = "Random"
+
+    def __str__(cls):
+        return cls.value
+
+class PrintType(Enum):
+    NORMAL = 0
+    DEBUG = 1
+
+class Menu:
+    """
+    Displays menu options to screen.
+    """
+
+    def __init__(self, menu_name):
+        """
+        Initializes menu with a name and defaults to no options.
+
+        Args:
+            menu_name (str): name of menu
+        """
+        self.menu_name = menu_name
+        self.options = []
+        self.misc_info = None
+
+    def print_banner(self):
+        """
+        Prints a menu header as a banner.
+
+        Examples:
+            >>> Menu.print_banner()
+            ------------------------------------------------------------
+                                        Menu
+            ------------------------------------------------------------
+        """
+        banner = "------------------------------------------------------------"
+        print(banner)
+        print(f"{self.menu_name.center(len(banner))}")
+        print(banner)
+
+    def display(self, clear=True):
+        """
+        Prints banner with menu name and menu options to choose from.
+
+        Args:
+            clear (bool): Option to clear screen
+
+        Examples:
+            >>> Menu.display()
+            ------------------------------------------------------------
+                                        Menu
+            ------------------------------------------------------------
+
+            1. Option 1
+            2. Option 2
+
+        """
+        if clear:
+            # Windows
+            if os.name == 'nt':
+                os.system('cls')
+         
+            # Mac/Linus
+            else:
+                os.system('clear')
+
+        self.print_banner()
+
+        if self.misc_info:
+            print(self.misc_info)
+
+        if self.options:
+            print("")
+            for i, option in enumerate(self.options):
+                print(f"{i+1}. {option}")
+            print("")
+
+    def add_option(self, index, option):
+        """
+        Inserts option to existing option list.
+
+        Args:
+            index  (int): Position of menu to insert option to.
+            option (str): Option name or description.
+
+        """
+        self.options.insert(index, option)
+
+    def set_misc_info(self, info):
+        """
+        Sets miscellaneous information for the menu.
+
+        Args:
+            info (str): Information relevant to the menu.
+        """
+        if isinstance(info, str):
+            self.misc_info = info
+
+
+class ItemRoutingSystem:
+    """
+    Main application for providing directions for a single worker to gather items.
+
+    Handles user inputs, generation of the map, and settings.
+    """
+    WORKER_SYMBOL = 'S'
+    ITEM_SYMBOL = chr(9641) # ▩
+
+    def __init__(self):
+        """
+        Initializes ItemRoutingSystem application class.
+
+        Defaults a 5x5 map with a worker starting position of (0, 0).
+        """
+        # Default debug mode
+        self.debug = False
+
+        # Default 5x5 map size
+        self.map_x = 5
+        self.map_y = 5
+
+        # Default worker settings
+        self.worker_mode = GenerateMode.MANUAL
+        self.starting_position = (0, 0)
+
+        # Default item settings
+        self.item_mode = GenerateMode.RANDOM
+        self.minimum_items = 3
+        self.maximum_items = 8
+        self.items = self.get_item_positions()
+
+        # Default algorithm
+        self.gathering_algo = AlgoMethod.BRUTE_FORCE
+
+        # Generate initial map from default settings
+        self.map, self.inserted_order = self.generate_map()
+
+        # Default product info list
+        self.product_info = {}
+        self.product_file = None
+
+        # Display welcome banner
+        banner = "------------------------------------------------------------"
+        self.log(banner)
+        self.log("")
+        self.log("")
+        self.log(f'{"Welcome to Item Routing System!".center(len(banner))}')
+        self.log("")
+        self.log("")
+        self.log(banner)
+
+    def log(self, *args, print_type=PrintType.NORMAL):
+        if print_type == PrintType.NORMAL:
+            print(*args)
+
+        elif print_type == PrintType.DEBUG:
+            if self.debug:
+                print(*args)
+
+    def load_product_file(self, fname):
+        """
+        loads the product file into a dictionary called product_list where the key is productID and the value
+        is the pair (X, Y).
+        """
+        self.product_file = fname
+        f = open(fname, 'r')
+        next(f)
+
+        for line in f:
+            fields = line.strip().split()
+            self.product_info[ int( fields[0] ) ] = int(float( fields[1] )) , int(float( fields[2] ))
+        f.close()
+
+    def display_menu(self, menu_type, clear=True):
+        """
+        Creates and displays the appropriate menu.
+
+        Args:
+            menu_type (MenuType): Type of menu to display.
+            clear (bool): Option to clear screen.
+
+        Examples:
+            >>> ItemRoutingSystem.display(MenuType.MAIN_MENU)
+            ------------------------------------------------------------
+                                     Main Menu
+            ------------------------------------------------------------
+
+            1. View Map
+            2. Settings
+            3. Exit
+
+        """
+        menu = None
+
+        if menu_type == MenuType.MAIN_MENU:
+            menu = Menu("Main Menu")
+            menu.add_option(1, "View Map")
+            menu.add_option(2, "Settings")
+            menu.add_option(3, "Exit")
+
+        elif menu_type == MenuType.VIEW_MAP:
+            menu = Menu("View Map Menu")
+            menu.add_option(1, "Get Path to Product")
+            menu.add_option(2, "Get Location of Product")
+
+            # Only expose developer option in debug m1ode
+            if self.debug:
+                menu.add_option(3, "Generate New Map")
+                menu.add_option(4, "Back")
+            else:
+                menu.add_option(3, "Back")
+
+        elif menu_type == MenuType.SETTINGS:
+            menu = Menu("Settings Menu")
+            menu.add_option(1, "Load Product File")
+            menu.add_option(2, "Set Worker Starting Position Mode")
+            menu.add_option(3, "Set Item Maximum")
+            menu.add_option(4, "Set Routine Time Maximum")
+            menu.add_option(5, "Set Algorithm")
+            menu.add_option(6, "Toggle Debug Mode")
+
+            if self.debug:
+                menu.add_option(7, "Developer Settings")
+                menu.add_option(8, "Back")
+
+            else:
+                menu.add_option(7, "Back")
+
+            info = "Current Settings:\n"                                   \
+            f"Map Size: {self.map_x}x{self.map_y}\n"                       \
+            f"\n"                                                          \
+            f"Worker Settings:\n"                                          \
+            f"  Mode: {self.worker_mode}\n"                                \
+            f"  Position: {self.starting_position}\n"                      \
+            f"Item Settings:\n"                                            \
+            f"  Mode: {self.item_mode}\n"                                  \
+            f"  Positions: {' '.join(str(p) for p in self.items)}\n"       \
+            f"Gathering Algorithm: {self.gathering_algo}\n"                \
+            f"Loaded Product File: {self.product_file}\n"                  \
+            f"Debug Mode: {self.debug}\n"
+
+            menu.set_misc_info(info)
+
+        elif menu_type == MenuType.DEVELOPER_SETTINGS:
+            menu = Menu("Developer Settings Menu")
+            menu.add_option(1, "Set Map Size")
+            menu.add_option(2, "Set Item Position Mode")
+            menu.add_option(3, "Set Map Orientation")
+            menu.add_option(4, "Back")
+
+        elif menu_type == MenuType.LOAD_PRODUCT_FILE:
+            menu = Menu("Load Product File Menu")
+
+        elif menu_type == MenuType.ALGO_METHOD:
+            menu = Menu("Set Gathering Algorithm")
+            menu.add_option(1, "Use Order of Insertion")
+            menu.add_option(2, "Brute Force")
+            menu.add_option(3, "Dijkstra")
+            menu.add_option(4, "Back")
+
+        elif menu_type == MenuType.WORKER_POSITION:
+            menu = Menu("Set Starting Worker Position Mode")
+
+            if self.debug:
+                menu.add_option(1, "Randomly Set Position")
+                menu.add_option(2, "Manually Set Position")
+                menu.add_option(3, "Back")
+
+        elif menu_type == MenuType.ITEM_POSITION:
+            menu = Menu("Set Item Position Mode")
+            menu.add_option(1, "Randomly Set Position")
+            menu.add_option(2, "Manually Set Position")
+            menu.add_option(3, "Back")
+
+        if menu:
+            menu.display(clear=clear)
+
+
+    def generate_map(self, positions=None):
+        """
+        Generates a list of lists to represent a map of items.
+
+        The starting worker position will be placed as specified by the internal
+        starting position.
+        Items will be randomly placed in other places on the map. A random
+        number of items will be placed between a minimum and maximum number of
+        items.
+
+        Returns:
+            grid (list of lists): Map which contains worker starting position
+                                  and randomly placed items.
+
+            inserted_order (list of tuples): Positions of items in order of when
+                                             inserted to grid.
+        """
+        # Create list of lists to generate map
+        # x is number of columns, y is number of rows
+        grid = []
+        for _ in range(self.map_x):
+            grid.append(['_' for _ in range(self.map_y)])
+
+        # Get order of list of items inserted
+        inserted_order = []
+
+        # Set the starting position (Defaults to (0, 0))
+        grid[self.starting_position[0]][self.starting_position[1]] = ItemRoutingSystem.WORKER_SYMBOL
+
+        # Insert item positions
+        if positions is None:
+            self.log(self.items, print_type=PrintType.DEBUG)
+
+            positions = self.items
+
+        for position in positions:
+            # Set position in grid
+            x, y = position
+            grid[x][y] = ItemRoutingSystem.ITEM_SYMBOL
+            inserted_order.append((x, y))
+
+        return grid, inserted_order
+
+    def display_map(self):
+        """
+        Prints map to screen with a legend. Map will be centered within the
+        banner.
+
+        Examples:
+            >>> ItemRoutingSystem.display_map()
+            ------------------------------------------------------------
+                              Warehouse Map Layout
+            ------------------------------------------------------------
+                                    0 S _ ▩ _ _
+                                    1 _ ▩ _ ▩ _
+                                    2 _ _ _ _ _
+                                    3 ▩ _ ▩ ▩ ▩
+                                    4 _ _ _ ▩ _
+                                      0 1 2 3 4
+
+                                      LEGEND:
+                             'S': Worker Starting Spot
+                                 '▩': Item
+                          Positions are labeled as (X, Y)
+        """
+        banner_length = 60
+        banner = Menu("Warehouse Map Layout")
+        banner.display()
+
+        grid = []
+        for y in range(len(self.map[0])):
+            col = []
+            for x in range(len(self.map)):
+                col.append(self.map[x][y])
+            grid.append(col)
+
+        for i, col in enumerate(grid):
+            row_string = f"{i} " + " ".join(val for val in col)
+            self.log(row_string.center(banner_length))
+
+        self.log(" " + " ".join(str(i) for i in range(len(self.map[0]))).center(banner_length))
+
+        self.log("")
+        self.log("LEGEND:".center(banner_length))
+        self.log(f"{ItemRoutingSystem.WORKER_SYMBOL}: Worker Starting Spot".center(banner_length))
+        self.log(f"{ItemRoutingSystem.ITEM_SYMBOL}: Item".center(banner_length))
+        self.log("Positions are labeled as (X, Y)".center(banner_length))
+        self.log("")
+
+    def move_to_target(self, start, end):
+        """
+        Helper function to evaluate moves to make between a start and end
+        position.
+
+        Args:
+            start (tuple): Starting position specified as (X, Y) position.
+            end   (tuple): End position to move to specified as (X, Y) position.
+
+        Returns:
+            move (str): String describing move to make to reach position.
+            total_steps (int): Total umber of steps taken.
+
+        Examples:
+            >>> ItemRoutingSystem.move_to_target((0, 0), (2, 0))
+            "From (0, 0), move right 2 to (2, 0).", (2, 0)
+        """
+        current_position = start
+        x_done = y_done = False
+        x_direction = y_direction = None
+        x_diff = y_diff = 0
+
+        # Move X position
+        if current_position[0] != end[0]:
+            x_diff = end[0] - current_position[0]
+
+            # Move Left
+            if x_diff < 0:
+                x_position = (current_position[0] - x_diff, current_position[1])
+                x_direction = "left"
+
+            # Move Right
+            elif x_diff > 0:
+                x_position = (current_position[0] + x_diff, current_position[1])
+                x_direction = "right"
+
+        # Move Y position
+        if current_position[1] != end[1]:
+            y_diff = end[1] - current_position[1]
+
+            # Move Up
+            if y_diff < 0:
+                y_position = (current_position[0], current_position[1] - y_diff)
+                y_direction = "up"
+
+            # Move Down
+            elif y_diff > 0:
+                y_position = (current_position[0], current_position[1] + y_diff)
+                y_direction = "down"
+
+        move = f"From {start}"
+        if x_direction and y_direction:
+            move += f", move {x_direction} {abs(x_diff)} and move {y_direction} {abs(y_diff)}"
+        elif x_direction:
+            move += f", move {x_direction} {abs(x_diff)}"
+        elif y_direction:
+            move += f", move {y_direction} {abs(y_diff)}"
+        move += f" to {end}."
+
+        total_steps = abs(x_diff) + abs(y_diff)
+
+        return move, end, total_steps
+
+    def gather_brute_force(self, targets):
+        """
+        Performs brute force algorithm to gather all valid permutations of desired path then 
+        finds shortest path.
+
+        Args:
+            targets (list of tuples): Positions of item.
+
+        Returns:
+            min_path (list of tuples): List of item positions to traverse in order.
+        """
+        if self.debug:
+            start_time = time.time()
+
+        smallest = None
+        min_path = None
+
+        result = []
+        nodes = targets.copy()
+        start = nodes.pop(0)
+        end = nodes.pop()
+
+        paths = []
+        for node in itertools.permutations(nodes):
+            temp_path = list(node)
+            temp_path.insert(0, start)
+            temp_path.append(end)
+            paths.append(temp_path)
+
+        for path in paths:
+            distance = 0
+            for i in range(len(path)):
+                j = i + 1
+
+                if j < len(path):
+                    distance += abs(path[i][0] - path[j][0])
+                    distance += abs(path[i][1] - path[j][1])
+
+                    self.log(f"Path[i]: {path[i]} " \
+                            f"Path[j]: {path[j]} " \
+                            f"X Diff: {abs(path[i][0] - path[j][0])} " \
+                            f"Y Diff: {abs(path[i][1] - path[j][1])} " \
+                            f"Distance: {distance}",
+                            print_type=PrintType.DEBUG)
+
+            self.log(path, distance, print_type=PrintType.DEBUG)
+
+            if smallest is None or distance < smallest:
+                smallest = distance
+                min_path = list(path).copy()
+
+        if self.debug:
+            end_time = time.time()
+            self.log(f"Total Time: {(end_time - start_time):.4f}")
+            self.log(f"Minimum Path: {min_path}")
+            self.log(f"Shortest Number of Steps: {smallest}")
+
+        return min_path
+
+    def dijkstra(self, grid, target):
+        
+        def is_valid_position(x, y):
+            return 0 <= x < self.map_x  and \
+                   0 <= y < self.map_y
+
+        start = None
+
+        x, y = target
+        if not is_valid_position(x, y):
+            self.log(f"Invalid target position: {target}", print_type=PrintType.DEBUG)
+            return []
+        
+        # Find the starting position
+        for i in range(self.map_x):
+            for j in range(self.map_y):
+                if grid[j][i] == ItemRoutingSystem.WORKER_SYMBOL:
+                    start = (i, j)
+                    break
+            if start: break
+        
+        if not start:
+            raise ValueError("Starting position ItemRoutingSystem.WORKER_SYMBOL not found in grid.")
+        
+        # Initialize the distance to all positions to infinity and to the starting position to 0
+        dist = {(i, j): float('inf') for i in range(self.map_x) for j in range(self.map_y)}
+        dist[start] = 0
+        
+        # Initialize the priority queue with the starting position
+        pq = [(0, start)]
+        
+        # Initialize the previous position dictionary
+        prev = {}
+        
+        while pq:
+            # Get the position with the smallest distance from the priority queue
+            (cost, position) = heapq.heappop(pq)
+            
+            # If we've found the target, we're done
+            if position == target:
+                self.log(f"Found path to target {target}!", print_type=PrintType.DEBUG)
+                break
+            
+            # Check the neighbors of the current position
+            for (dx, dy) in [(0, 1), (0, -1), (1, 0), (-1, 0)]:
+                x, y = position[0] + dx, position[1] + dy
+
+                self.log(position, (x, y), print_type=PrintType.DEBUG)
+
+                if not is_valid_position(x, y):
+                    self.log(f"Skipping {(x, y)}: Invalid Position", print_type=PrintType.DEBUG)
+                    continue
+
+                if grid[x][y] == ItemRoutingSystem.ITEM_SYMBOL:
+                    self.log(f"Skipping {(x, y)}: Item", print_type=PrintType.DEBUG)
+                    continue
+                
+                # Compute the distance to the neighbor
+                neighbor_cost = cost + 1
+
+                # Update the distance and previous position if we've found a shorter path
+                if neighbor_cost < dist[(x, y)]:
+                    dist[(x, y)] = neighbor_cost
+                    prev[(x, y)] = position
+                    heapq.heappush(pq, (neighbor_cost, (x, y)))
+        
+        # Reconstruct the path
+        path = []
+        while position != start:
+            path.append(position)
+            position = prev[position]
+        path.append(start)
+        path.reverse()
+        
+        if target in path:
+            self.log(f"Path found: {path}", print_type=PrintType.DEBUG)
+            return path
+        else:
+            self.log("Path not found", print_type=PrintType.DEBUG)
+            return []
+
+    def get_targets(self):
+        """
+        Gets a full list of targets. Uses stored worker starting position as first and last
+        indices.
+
+        Returns:
+            targets (list of tuples): Positions of the worker and items.
+        """
+        if self.debug:
+            start_time = time.time()
+
+        targets = []
+
+        if self.inserted_order:
+            targets = self.inserted_order.copy()
+            targets.insert(0, self.starting_position)
+            targets.append(self.starting_position)
+
+        if self.debug:
+            end_time = time.time()
+            self.log(f"Total Time: {(end_time - start_time):.4f}")
+
+        return targets
+
+
+    def get_descriptive_steps(self, targets):
+        """
+        Gets a list of directions to gather all items beginning from the
+        internal starting position and returning to the starting position.
+
+        Algorithm gathers list of target items by prioritizing top rows and
+        moves down to the last row.
+
+        Items are then gathered in order by list of targets. The worker may only
+        move in directions up, down, left, or right.
+
+        Returns:
+            path (list of str): List of directions worker should take to gather
+                                all items from starting position.
+        """
+        path = []
+        start = targets.pop(0)
+        end = targets.pop()
+
+        path.append(f"Start at position {start}!")
+        current_position = start
+        total_steps = 0
+
+        for target in targets:
+            move, current_position, steps = self.move_to_target(current_position, target)
+            total_steps += steps
+            path.append(move)
+            path.append("Pick up item.")
+
+        back_to_start, _, steps = self.move_to_target(current_position, end)
+        total_steps += steps
+        path.append(back_to_start)
+        path.append("Pickup completed.")
+
+        self.log(f"Total Steps: {total_steps}", print_type=PrintType.DEBUG)
+
+        return path
+
+    def get_items(self, option):
+        """
+        Helper function to retrieve list of directions depending on the 
+        gathering algorithm setting.
+
+        Args:
+            option (AlgoMethod): Gathering algorithm to be used.
+
+        Returns:
+            result (list of str): List of directions worker should take to gather
+                                  all items from starting position.
+
+        """
+        path = []
+
+        self.log(f"Inserted Item Order: {self.inserted_order}", print_type=PrintType.DEBUG)
+
+        if option == AlgoMethod.ORDER_OF_INSERTION:
+            targets = self.get_targets()
+            result = self.get_descriptive_steps(targets)
+            return result
+
+        elif option == AlgoMethod.BRUTE_FORCE:
+            targets = self.get_targets()
+            path = self.gather_brute_force(targets)
+            result = self.get_descriptive_steps(path)
+            return result
+
+    def verify_settings_range(self, value, minimum, maximum):
+        """
+        Helper function to validate the value is within the specified range.
+
+        Args:
+            value   (int): Integer value to validate
+            minimum (int): Smallest integer value allowed
+            maximum (int): Largest integer value allowed
+
+        Returns:
+            True if value falls within minimum and maximum value.
+            False otherwise.
+        """
+        try:
+            if minimum <= int(value) <= maximum:
+                return True
+            elif int(value) < minimum:
+                self.log(f"Try again! {value} is too small, must be minimum {minimum}.")
+            elif int(value) > maximum:
+                self.log(f"Try again! {value} is too large, must be maximum {maximum}.")
+            else:
+                self.log(f"Invalid option: {value}")
+        except Exception as e:
+            self.log(f"Invalid option: {value}")
+
+        return False
+
+    def set_map_size(self):
+        """
+        Sets internal map size to be generated.
+
+        Requires user input to be within allowable range.
+
+        Returns:
+            success (bool): Successfully updated map size
+        """
+        banner = Menu("Set Map Size")
+        banner.display()
+
+        minimum_x = 5
+        minimum_y = 5
+        maximum_x = 20
+        maximum_y = 20
+
+        success = False
+
+        x = input(f"Set Map X Size (Currently {self.map_x}, Minimum {minimum_x}, Max {maximum_x}): ")
+        y = input(f"Set Map Y Size (Currently {self.map_y}, Minimum {minimum_y}, Max {maximum_y}): ")
+
+        x_success = self.verify_settings_range(x, minimum_x, maximum_x)
+        y_success = self.verify_settings_range(y, minimum_y, maximum_y)
+
+        if x_success and y_success:
+            self.map_x  = int(x)
+            self.map_y = int(y)
+            success = True
+
+        self.log(f"Current Map Size: {self.map_x}x{self.map_y}")
+        return success
+
+    def set_worker_starting_position(self):
+        """
+        Sets an internal starting position for the worker.
+
+        Requires user input to be within limits of map size.
+
+        Returns:
+            success (bool): Status to indicate if worker position set successfully 
+        """
+        success = False
+
+        if self.worker_mode == GenerateMode.RANDOM:
+            while not success:
+                x = random.randint(0, self.map_x - 1)
+                y = random.randint(0, self.map_y - 1)
+
+                # Verify Item and Worker Positions do not overlap
+                if (x, y) not in self.items:
+                    self.starting_position = (x, y)
+                    success = True
+
+        elif self.worker_mode == GenerateMode.MANUAL:
+            banner = Menu("Set Worker Starting Position")
+            banner.display()
+
+            while not success:
+                x = input(f"Set starting X position (Currently {self.starting_position[0]}, Maximum {self.map_x - 1}): ")
+                y = input(f"Set starting Y position (Currently {self.starting_position[1]}, Maximum {self.map_y - 1}): ")
+
+                x_success = self.verify_settings_range(x, 0, self.map_x - 1)
+                y_success = self.verify_settings_range(y, 0, self.map_y - 1)
+
+                if x_success and y_success:
+
+                    # Overlapping Item and Worker Positions
+                    if (int(x), int(y)) in self.items:
+                        self.log("Worker position is the same as a item position! Please Try Again.\n")
+
+                    else:
+                        self.starting_position = (int(x), int(y))
+                        success = True
+
+                self.log(f"Current Worker Starting Position: {self.starting_position}")
+        return success
+
+    def get_item_positions(self):
+        """
+        Gets item positions depending on current item position mode.
+
+            Item Modes:
+            1. Manual Mode
+                A. Choose number of items
+                B. Set positions for each item (cannot repeat position)
+
+            2. Random Mode
+                A. Set minimum number of items
+                B. Set maximum number of items
+
+
+        Returns:
+            item_positions (list of tuples): Positions of items on the map.
+        """
+        item_positions = []
+
+        if self.item_mode == GenerateMode.RANDOM:
+            number_of_items = random.randint(self.minimum_items, self.maximum_items)
+
+            for _ in range(number_of_items):
+                success = False
+                while not success:
+                    x = random.randint(0, self.map_x - 1)
+                    y = random.randint(0, self.map_y - 1)
+
+                    position = (x, y)
+
+                    # Repeat Item Position
+                    if position in item_positions:
+                        self.log("Repeat item position! Please Try Again.\n", print_type=PrintType.DEBUG)
+
+                    # Overlapping Item and Worker Positions
+                    elif position == self.starting_position:
+                        self.log("Item position is the same as the worker position! Please Try Again.\n", print_type=PrintType.DEBUG)
+
+                    else:
+                        item_positions.append(position)
+                        success = True
+
+        elif self.item_mode == GenerateMode.MANUAL:
+            banner = Menu("Set Item Starting Position")
+            banner.display()
+
+            number_of_items = input(f"Set number of items (Range {self.minimum_items} to {self.maximum_items}): ")
+
+            item_success = self.verify_settings_range(number_of_items, self.minimum_items, self.maximum_items)
+
+            if not item_success:
+                self.log("Failed to set number of items in range.")
+                return []
+
+            for item in range(int(number_of_items)):
+                x_success = False
+                y_success = False
+
+                while not x_success or not y_success:
+
+                    self.log(f"\nFor Item #{item + 1}:")
+                    x = input(f"Set X position (0 - {self.map_x - 1}): ")
+                    y = input(f"Set Y position (0 - {self.map_y - 1}): ")
+
+                    x_success = self.verify_settings_range(x, 0, self.map_x - 1)
+                    y_success = self.verify_settings_range(y, 0, self.map_y - 1)
+
+                    position = (int(x), int(y))
+                    # Within Valid Range
+                    if x_success and y_success:
+
+                        # Repeat Item Position
+                        if position in item_positions:
+                            self.log("Repeat item position! Please Try Again.\n")
+
+                        # Overlapping Item and Worker Positions
+                        elif position == self.starting_position:
+                            self.log("Item position is the same as the worker position! Please Try Again.\n")
+
+                        else:
+                            item_positions.append(position)
+                            
+                    else:
+                        self.log("Invalid position! Please Try Again!\n")
+
+        return item_positions
+
+    def set_item_minimum_maximum(self):
+        """
+        Changes the setting for minimum and maximum number of items.
+
+        Returns:
+            success (bool): Status whether settings were changed successfully.
+        """
+        banner = Menu("Set Item Minimum and Maximum Amount")
+        banner.display()
+
+        success = False
+
+        max_items = (self.map_x) * (self.map_y) - 1
+
+        while not success:
+            user_max = input(f"Set Maximum Amount (Currently {self.maximum_items}, Maximum {max_items}): ")
+            user_min = input(f"Set Minimum Amount (Currently {self.minimum_items}): ")
+
+            max_success = self.verify_settings_range(user_max, int(user_min), max_items)
+            min_success = self.verify_settings_range(user_min, 0, int(user_max) - 1)
+
+            self.log(f"Item Min Success & Max Success: {max_success}, {min_success}", print_type=PrintType.DEBUG)
+
+            if max_success and min_success:
+                self.minimum_items = int(user_min)
+                self.maximum_items = int(user_max)
+                success = True
+
+            else:
+                self.log("Invalid values, please try again!")
+
+        self.log(f"Minimum Items: {self.minimum_items}")
+        self.log(f"Maximum Items: {self.maximum_items}")
+        
+        return success
+
+    def handle_option(self, option):
+        """
+        Handles menu options for main application and corresponding submenus.
+
+        Args:
+            option (str): Choice user chooses from main menu.
+        """
+        # View Map
+        update = True
+        clear = True
+
+        if option == '1':
+            # Display map at start of menu
+            if update:
+                self.display_map()
+            else:
+                update = True
+
+            # Don't clear for first View Map Menu
+            clear = False
+
+            while True:
+                # Create View Map menu
+                if update:
+                    self.display_menu(MenuType.VIEW_MAP, clear=clear)
+                else:
+                    update = True
+                    clear = True
+
+                # Handle menu options
+                suboption = input("> ")
+
+                # Generate New Map
+                if suboption == '1':
+                    self.log("Get Path to Product")
+                    position = (4, 4)
+
+                    shortest_path = []
+                    for (dx, dy) in [(0, 1), (0, -1), (1, 0), (-1, 0)]:
+                        x, y = position[0] + dx, position[1] + dy
+                        
+                        path = self.dijkstra(self.map, (x, y))
+
+                        if path:
+                            if len(path) < len(shortest_path) or not shortest_path:
+                                shortest_path = path
+
+                        self.log(f"Shortest Path for {(x, y)}: {shortest_path}", print_type=PrintType.DEBUG)
+
+                    if shortest_path:
+                        self.log(f"Path to product is: {shortest_path}", print_type=PrintType.DEBUG)
+                        steps = self.get_descriptive_steps(shortest_path)
+
+                        self.log("Directions:")
+                        self.log("-----------")
+                        for step, action in enumerate(steps, 1):
+                            self.log(f"{step}. {action}")
+                    else:
+                        self.log(f"Path to {position} was not found!")
+
+                    clear = False
+
+                elif suboption == '2':
+                    self.log("Get Location of Product")
+
+                # Back
+                elif suboption == '3':
+                    # Debug Mode: Generate New Map
+                    if self.debug:
+                        self.log("Generate New Map")
+                        self.items = self.get_item_positions()
+                        self.map, self.inserted_order = self.generate_map()
+                        self.display_map()
+
+                        # Evaluate directions to gather items
+                        path = self.get_items(self.gathering_algo)
+
+                        # Display directions
+                        self.log("Directions:")
+                        self.log("-----------")
+                        for step, action in enumerate(path):
+                            self.log(f"{step}. {action}")
+
+                        clear = False
+
+                    # Normal Mode: Back
+                    else:
+                        break
+
+                # Debug Mode: Back
+                elif suboption == '4' and self.debug:
+                    break
+
+                else:
+                    self.log("Invalid choice. Try again.")
+                    update = False
+
+        # Settings
+        elif option == '2':
+            clear = True
+
+            while True:
+                # Create Settings Menu
+                if update:
+                    self.display_menu(MenuType.SETTINGS, clear=clear)
+                    clear = True
+                else:
+                    update = True
+
+                # Handle Settings Menu Options
+                suboption = input("> ")
+
+                # Load Product File
+                if suboption == '1':
+                    if update:
+                        self.display_menu(MenuType.LOAD_PRODUCT_FILE, clear=clear)
+                    else:
+                        update = True
+                        clear = True
+
+                    # Set Product File Name
+                    fname = input("Enter filename: ")
+                    self.load_product_file(fname)
+
+                # Set Worker Starting Position
+                elif suboption == '2':
+                    while True:
+                        if update:
+                            self.display_menu(MenuType.WORKER_POSITION, clear=clear)
+                        else:
+                            update = True
+                            clear = True
+
+                        # Give Worker Mode options in debug mode
+                        if self.debug:
+                            mode_option = input(f"Set Worker Position Mode (Currently {self.worker_mode}): ")
+
+                            # Set random starting position
+                            if mode_option == '1':
+                                self.worker_mode = GenerateMode.RANDOM
+
+                                self.set_worker_starting_position()
+
+                                # Generate map with new starting position
+                                self.map, self.inserted_order = self.generate_map()
+                                break
+
+                            # Set manual starting position
+                            elif mode_option == '2':
+                                self.worker_mode = GenerateMode.MANUAL
+
+                                self.set_worker_starting_position()
+
+                                # Generate map with new starting position
+                                self.map, self.inserted_order = self.generate_map()
+                                break
+
+                            # Back
+                            elif mode_option == '3':
+                                break
+
+                            else:
+                                self.log("Invalid choice. Try again.")
+                                update = False
+                                clear = False
+
+                        # Normal case, always request user input
+                        else:
+                            self.worker_mode = GenerateMode.MANUAL
+
+                            self.set_worker_starting_position()
+
+                            # Generate map with new starting position
+                            self.map, self.inserted_order = self.generate_map()
+
+                            # Go back to Settings menu
+                            break
+
+                # Set Item Minimum and Maximum Amount
+                elif suboption == '3':
+                    self.set_item_minimum_maximum()
+                    self.items = self.get_item_positions()
+
+                elif suboption == '4':
+                    print("Set Routing Time Maximum")
+
+                # Set Algorithm Method
+                elif suboption == '5':
+                    while True:
+                        if update:
+                            self.display_menu(MenuType.ALGO_METHOD, clear=clear)
+                        else:
+                            update = True
+                            clear = True
+
+                        algo_option = input("> ")
+
+                        # Order of Insertion
+                        if algo_option == '1':
+                            self.gathering_algo = AlgoMethod.ORDER_OF_INSERTION
+                            break
+
+                        # Brute Force
+                        elif algo_option == '2':
+                            self.gathering_algo = AlgoMethod.BRUTE_FORCE
+                            break
+
+                        # Dijkstra
+                        elif algo_option == '3':
+                            self.log("You chose an Unimplemented Dijkstra's Algorithm.")
+                            update = False
+                            clear = False
+
+                        # Back
+                        elif algo_option == '4':
+                            break
+
+                        else:
+                            self.log("Invalid choice. Try again.")
+                            update = False
+                            clear = False
+
+                # Toggle Debug
+                elif suboption == '6':
+                    self.debug = not self.debug
+
+                # Debug Mode:       Developer Settings
+                # Non-Debug Mode:   Back
+                elif suboption == '7':
+
+                    # Debug Mode: Developer Settings
+                    if self.debug:
+                        while True:
+                            if update:
+                                self.display_menu(MenuType.DEVELOPER_SETTINGS, clear=clear)
+                            else:
+                                update = True
+                                clear = True
+
+                            dev_option = input("> ")
+
+                            # Set Map Size
+                            if dev_option == '1':
+                                clear = self.set_map_size()
+                                self.map, self.inserted_order = self.generate_map()
+
+                            # Set Item Position Mode
+                            elif dev_option == '2':
+                                while True:
+                                    if update:
+                                        self.display_menu(MenuType.ITEM_POSITION, clear=clear)
+                                    else:
+                                        update = True
+                                        clear = True
+
+                                    mode_option = input(f"Set Item Position Mode (Currently {self.item_mode}): ")
+
+                                    # Set random starting position
+                                    if mode_option == '1':
+                                        self.item_mode = GenerateMode.RANDOM
+
+                                        self.items = self.get_item_positions()
+
+                                        # Generate map with new item positions
+                                        self.map, self.inserted_order = self.generate_map()
+                                        break
+
+                                    # Set manual starting position
+                                    elif mode_option == '2':
+                                        self.item_mode = GenerateMode.MANUAL
+
+                                        self.items = self.get_item_positions()
+
+                                        # Generate map with new item positions
+                                        self.map, self.inserted_order = self.generate_map()
+                                        break
+
+                                    # Back
+                                    elif mode_option == '3':
+                                        break
+
+                                    else:
+                                        self.log("Invalid choice. Try again.")
+                                        update = False
+                                        clear = False
+
+                            # Set Map Orientation
+                            elif dev_option == '3':
+                                print("Set Map Orientation")
+
+                            # Back
+                            elif dev_option == '4':
+                                break
+
+                            else:
+                                self.log("Invalid choice. Try again.")
+                                update = False
+                                clear = False
+
+                    # Non-Debug Mode: Back
+                    else:
+                        break
+
+                # Debug Mode: Back
+                elif suboption == '8' and self.debug:
+                    break
+
+                else:
+                    self.log("Invalid choice. Try again.")
+                    update = False
+
+        # Exit
+        elif option == '3':
+            self.log("Exiting...")
+            sys.exit()
+        else:
+            self.log("Invalid choice. Try again.")
+            update = False
+
+    def run(self):
+        """
+        Helper function to run the application. Loops the main menu until the user
+        chooses to exit.
+        """
+        while True:
+            self.display_menu(MenuType.MAIN_MENU)
+
+            choice = input("> ")
+            self.handle_option(choice)
+
+def main():
+    """
+    Main application code to run the ItemRoutingSystem application.
+    """
+    app = ItemRoutingSystem()
+    app.run()
+
+if __name__ == "__main__":
+    main()