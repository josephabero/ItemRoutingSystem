"""
Welcome to Item Routing System!

Authors: Joseph Abero, ChatGPT

ItemRoutingSystem is a text-based application used to provide store workers with
directions to gather shopping items around a warehouse.
"""

from constants import *
from menu import Menu

from copy import deepcopy
import heapq
import itertools
import os
import random
import signal
import sys
import time

class ItemRoutingSystem:
    """
    Main application for providing directions for a single worker to gather items.

    Handles user inputs, generation of the map, and settings.
    """
    WORKER_START_SYMBOL = 'S'
    WORKER_END_SYMBOL   = 'E'
    ITEM_SYMBOL         = chr(ord("▣"))
    ORDERED_ITEM_SYMBOL = '‼'

    def __init__(self):
        """
        Initializes ItemRoutingSystem application class.

        Defaults a map with a worker starting position of (0, 0).
        """
        # Default debug mode
        self.debug = False

        # Default map size
        self.map_x = 40
        self.map_y = 21

        # Default product info list
        self.product_info = {}
        self.product_file = None

        # Default order list
        self.order = []

        # Default test case filename
        self.test_case_file = None
        self.test_product_file = None
        self.test_cases = []

        # Default worker settings
        self.worker_mode = GenerateMode.MANUAL
        self.starting_position = (0, 0)
        self.ending_position = (0, 0)

        # Default item settings
        self.item_mode = GenerateMode.RANDOM
        self.minimum_items = 0
        self.maximum_items = 8
        self.items = self.get_item_positions()

        # Default algorithm
        self.gathering_algo = AlgoMethod.DIJKSTRA
        self.tsp_algorithm = AlgoMethod.BRANCH_AND_BOUND
        self.maximum_routing_time = 15

        # Generate initial map from default settings
        self.map, self.inserted_order = self.generate_map()
        self.graph = None

        # Display welcome banner
        banner = "------------------------------------------------------------"
        self.log(banner)
        self.log("")
        self.log("")
        self.log(f'{"Welcome to Item Routing System!".center(len(banner))}')
        self.log("")
        self.log("")
        self.log(banner)

    def log(self, *args, print_type=PrintType.NORMAL):
        """
        Logs information to screen depending on application's debug mode.

        Args:
            *args: Arguments to be printed to screen.

            print_type (PrintType): Type of log to determine when log should be printed to screen.
        """
        if print_type == PrintType.NORMAL:
            print(*args)

        elif print_type == PrintType.DEBUG:
            if self.debug:
                print(*args)

    def load_product_file(self, product_file_name):
        """
        Opens product file, parses information from the file, and stores the information
        as a dictionary of tuples within the product_file_info member variable.

        Args:
            product_file_name (str): Absolute or relative file path to text file with
                                     warehouse product location details.

        Returns:
            success (bool): Status of whether opening and parsing of file was successful.
        """
        success = True

        try:
            self.product_file = product_file_name
            f = open(product_file_name, 'r')
            next(f)

            for line in f:
                fields = line.strip().split()
                self.product_info[int(fields[0])] = int(float(fields[1])), int(float(fields[2]))
            f.close()
        except FileNotFoundError:
            success = False

        return success

    def load_test_case_file(self, test_case_filename):
        cases = []
        success = True

        try:
            with open(test_case_filename, "r") as f:

                # Read in each line from the file
                for i, line in enumerate(f.readlines()):

                    # First line of the file is the product filename
                    if i == 0:
                        filename = line.rstrip()
                        continue

                    # Parse the line info
                    size, products = line.split(": ")

                    # Strip newline & convert ids to list
                    product_ids = products.rstrip().split(", ")

                    # Convert each id to integer
                    product_ids = [int(p_id) for p_id in product_ids]

                    cases.append((size, product_ids))
        except FileNotFoundError:
            success = False

        if success:
            self.test_cases = cases
            self.test_product_file = filename

        return success

    def display_menu(self, menu_type, clear=True):
        """
        Creates and displays the appropriate menu.

        Args:
            menu_type (MenuType): Type of menu to display.
            clear (bool): Option to clear screen.

        Examples:
            >>> ItemRoutingSystem.display(MenuType.MAIN_MENU)
            ------------------------------------------------------------
                                     Main Menu
            ------------------------------------------------------------

            1. View Map
            2. Settings
            3. Exit

        """
        menu = None

        if menu_type == MenuType.MAIN_MENU:
            menu = Menu("Main Menu")
            menu.add_option(1, "View Map")
            menu.add_option(2, "Settings")
            menu.add_option(3, "Exit")

        elif menu_type == MenuType.VIEW_MAP:
            menu = Menu("View Map Menu")
            menu.add_option(1, "Create Order")
            menu.add_option(2, "Get Path for Order")
            menu.add_option(3, "Get Path to Product")
            menu.add_option(4, "Get Location of Product")

            # Only expose advanced setting option in debug mode
            if self.debug:
                menu.add_option(5, "Generate New Map")
                menu.add_option(6, "Back")
            else:
                menu.add_option(5, "Back")

        elif menu_type == MenuType.SETTINGS:
            menu = Menu("Settings Menu")
            menu.add_option(1, "Load Product File")
            menu.add_option(2, "Set Worker Starting Position Mode")
            menu.add_option(3, "Set Worker Ending Position Mode")
            menu.add_option(4, "Set Maximum Items Ordered")
            menu.add_option(5, "Set Routing Time Maximum")
            menu.add_option(6, "Toggle Debug Mode")

            if self.debug:
                menu.add_option(7, "Advanced Settings")
                menu.add_option(8, "Back")

            else:
                menu.add_option(7, "Back")

            info = "Current Settings:\n" \
                   f"  Loaded Product File: {self.product_file}\n" \
                   f"  Worker Settings:\n" \
                   f"   Starting Position: {self.starting_position}\n" \
                   f"   Ending Position: {self.ending_position}\n" \
                   f"  Maximum Routing Time: {self.maximum_routing_time}\n" \
                   f"  Debug Mode: {self.debug}\n"

            menu.set_misc_info(info)

        elif menu_type == MenuType.ADVANCED_SETTINGS:
            menu = Menu("Advanced Settings Menu")
            menu.add_option(1, "Set Map Size")
            menu.add_option(2, "Set Item Position Mode")
            menu.add_option(3, "Set Map Orientation")
            menu.add_option(4, "Set Gathering Algorithm")
            menu.add_option(5, "Set TSP Algorithm")
            menu.add_option(6, "Load Test Case File")
            menu.add_option(7, "Run Test Cases")
            menu.add_option(8, "Back")

            position_str = ' '.join(str(p) for p in self.items)
            if len(self.items) > 10:
                file = "positions.txt"

                # Write positions to file if too many to print to screen
                with open(file, "w+") as f:
                    for position in self.items:
                        x, y = position
                        f.write(f"({x}, {y})\n")

                position_str = f"See '{file}' for list of item positions."

            info = "Current Advanced Settings:\n" \
                   f"Map Size: {self.map_x}x{self.map_y}\n" \
                   f"\n" \
                   f"Worker Settings:\n" \
                   f"  Mode: {self.worker_mode}\n" \
                   f"  Gathering Algorithm: {self.gathering_algo}\n" \
                   f"  TSP Algorithm: {self.tsp_algorithm}\n" \
                   f"Item Settings:\n" \
                   f"  Mode: {self.item_mode}\n" \
                   f"  Number of Items: {len(self.items)}\n" \
                   f"  Positions: {position_str}\n" \
                   f"Debug Mode: {self.debug}\n"

            menu.set_misc_info(info)

        elif menu_type == MenuType.LOAD_PRODUCT_FILE:
            menu = Menu("Load Product File Menu")

        elif menu_type == MenuType.LOAD_TEST_CASE_FILE:
            menu = Menu("Load Test Case File Menu")

        elif menu_type == MenuType.GATHER_ALGO_METHOD:
            menu = Menu("Set Gathering Algorithm")
            menu.add_option(1, "Use Order of Insertion")
            menu.add_option(2, "Brute Force")
            menu.add_option(3, "Dijkstra")
            menu.add_option(4, "Back")

        elif menu_type == MenuType.TSP_ALGO_METHOD:
            menu = Menu("Set TSP Algorithm")
            menu.add_option(1, "Branch and Bound")
            menu.add_option(2, "Localized Minimum Path")
            menu.add_option(3, "Back")

        elif menu_type == MenuType.WORKER_START_POSITION:
            menu = Menu("Set Starting Worker Position Mode")

            if self.debug:
                menu.add_option(1, "Randomly Set Position")
                menu.add_option(2, "Manually Set Position")
                menu.add_option(3, "Back")

        elif menu_type == MenuType.WORKER_ENDING_POSITION:
            menu = Menu("Set Ending Worker Position Mode")

            if self.debug:
                menu.add_option(1, "Randomly Set Position")
                menu.add_option(2, "Manually Set Position")
                menu.add_option(3, "Back")

        elif menu_type == MenuType.ITEM_POSITION:
            menu = Menu("Set Item Position Mode")
            menu.add_option(1, "Randomly Set Position")
            menu.add_option(2, "Manually Set Position")
            menu.add_option(3, "Back")

        if menu:
            menu.display(clear=clear)

    def generate_map(self, positions=None):
        """
        Generates a list of lists to represent a map of items.

        The starting worker position will be placed as specified by the internal
        starting position.
        Items will be placed depending on positions passed in or previously determined positions.

        For debugging purposes, instead of logging all item positions to screen, it
        creates a `positions.txt` file in the directory where the application is running
        if there are more than 10 items within the list.

        Args:
            positions (list of tuples): List of item positions to be placed within the grid.

        Returns:
            grid (list of lists): Map which contains worker starting position
                                  and randomly placed items.

            inserted_order (list of tuples): Positions of items in order of when
                                             inserted to grid.
        """
        # Create list of lists to generate map
        # x is number of columns, y is number of rows
        grid = []
        for _ in range(self.map_x):
            grid.append(['_' for _ in range(self.map_y)])

        # Get order of list of items inserted
        inserted_order = []

        # Set the starting position (Defaults to (0, 0))
        grid[self.starting_position[0]][self.starting_position[1]] = ItemRoutingSystem.WORKER_START_SYMBOL

        if self.starting_position != self.ending_position:
            grid[self.ending_position[0]][self.ending_position[1]] = ItemRoutingSystem.WORKER_END_SYMBOL

        # Insert item positions
        if positions is None:
            if self.debug:
                if len(self.items) > 10:
                    file = "positions.txt"

                    # Write positions to file if too many to print to screen
                    with open(file, "w+") as f:
                        for position in self.items:
                            x, y = position
                            f.write(f"({x}, {y})\n")

                    self.log(f"See '{file}' for list of item positions.", print_type=PrintType.DEBUG)
                else:
                    self.log(self.items, print_type=PrintType.DEBUG)

            positions = self.items

        for position in positions:
            # Set position in grid
            x, y = position

            # Only set item if its position is within defined grid
            if x < self.map_x and y < self.map_y:
                grid[x][y] = ItemRoutingSystem.ITEM_SYMBOL
                inserted_order.append((x, y))

        return grid, inserted_order

    def display_map(self):
        """
        Prints map to screen with a legend. Map will be centered within the
        banner.

        Examples:
            >>> ItemRoutingSystem.display_map()
            ------------------------------------------------------------
                              Warehouse Map Layout
            ------------------------------------------------------------
                                    0 S _ ▩ _ _
                                    1 _ ▩ _ ▩ _
                                    2 _ _ _ _ _
                                    3 ▩ _ ▩ ▩ ▩
                                    4 _ _ _ ▩ _
                                      0 1 2 3 4

                                      LEGEND:
                             'S': Worker Starting Spot
                                 '▩': Item
                          Positions are labeled as (X, Y)

            Current Settings:
              Worker Position: (0, 0)
              Ordered Item Maximum: 8
              Gathering Algorithm: Dijkstra
              Maximum Time To Process: 60
              Debug Mode: False
        """
        banner_length = 60
        banner = Menu("Warehouse Map Layout")
        banner.display()

        grid = []
        for y in reversed(range(len(self.map[0]))):
            col = []
            for x in range(len(self.map)):
                # Only display item if its position is within defined grid
                if x < self.map_x and y < self.map_y:
                    col.append(self.map[x][y])
            grid.append(col)

        for i, col in zip(reversed(range(len(grid))), grid):
            row_string = f"{i:2} "

            for j, val in enumerate(col):
                row_string += val + " " * len(str(j))

            self.log(row_string.center(banner_length))

        left_spacing = len(str(i)) + 2
        self.log(f"{' ':{left_spacing}}" + " ".join(str(i) for i in range(len(self.map))).center(banner_length))

        self.log("")
        self.log("LEGEND:".center(banner_length))
        self.log(f"{ItemRoutingSystem.WORKER_START_SYMBOL}: Worker Starting Spot".center(banner_length))
        self.log(f"{ItemRoutingSystem.WORKER_END_SYMBOL}: Worker Ending Spot".center(banner_length))
        self.log(f"{ItemRoutingSystem.ITEM_SYMBOL}: Item".center(banner_length))
        self.log(f"{ItemRoutingSystem.ORDERED_ITEM_SYMBOL}: Ordered Item".center(banner_length))
        self.log("Positions are labeled as (X, Y)".center(banner_length))
        self.log("X is the horizontal axis, Y is the vertical axis".center(banner_length))
        self.log("")
        self.log("Missing Worker Ending Spot means it overlaps with Starting Spot")
        self.log("")

        settings_info = "Current Settings:\n" \
                        f"  Worker Position: {self.starting_position}\n" \
                        f"  Ordered Item Maximum: {self.maximum_items}\n" \
                        f"  Algorithm: {self.tsp_algorithm}\n" \
                        f"  Maximum Routing Time: {self.maximum_routing_time}\n" \
                        f"  Debug Mode: {self.debug}\n"

        self.log(settings_info)

    def display_path_in_map(self, steps):
        path = []
        original_map = deepcopy(self.map)

        for step in steps:
            # From (0, 5), move right 10 to (10, 5).
            if step.startswith("From"):
                for direction in ["right", "left", "up", "down"]:
                    if direction in step:
                        parsed = step.split(" ")

                        start_x = int(parsed[1][1:-1])  # Parse '(0,'
                        start_y = int(parsed[2][:-2])   # Parse ' 5)'

                        dir_index = parsed.index(direction)
                        step_magnitude = int(parsed[dir_index + 1])  # Parse 'right 10'


                        end_x = int(parsed[dir_index + 3][1:-1])  # Parse '(10,'
                        end_y = int(parsed[dir_index + 4][:-2])   # Parse '5).'

                        step_values = {
                            "type": "move",
                            "start": (start_x, start_y),
                            "direction": direction,
                            "step_magnitude": step_magnitude,
                            "end": (end_x, end_y)
                        }

                        path.append(step_values)

            elif step.startswith("Pickup item"):
                parsed = step.split(" ")

                end_x = int(parsed[3][1:-1])
                end_y = int(parsed[4][:-2])

                step_values = {
                    "type": "pickup",
                    "end": (end_x, end_y)
                }

                path.append(step_values)

        arrows = {
            "left": chr(ord('←')),
            "right": chr(ord('→')),
            "up": chr(ord('↑')),
            "down": chr(ord('↓')),
            "up_down": chr(ord('⇅')),
            "left_right": chr(ord('⇄'))
        }

        for step in path:

            if step["type"] == "move":
                start = step["start"]
                for i in range(step["step_magnitude"]):
                    x, y = start
                    if step["direction"] == "up":
                        y += i

                    elif step["direction"] == "down":
                        y -= i

                    elif step["direction"] == "left":
                        x -= i

                    elif step["direction"] == "right":
                        x += i

                    if self.map[x][y] == ItemRoutingSystem.WORKER_START_SYMBOL or \
                       self.map[x][y] == ItemRoutingSystem.WORKER_END_SYMBOL:
                        continue

                    elif self.map[x][y] == '_':
                        self.map[x][y] = arrows[step["direction"]]

                    elif self.map[x][y] in [arrows["up"], arrows["down"]]:
                        self.map[x][y] = arrows["up_down"]

                    elif self.map[x][y] in [arrows["left"], arrows["right"]]:
                        self.map[x][y] = arrows["left_right"]

            elif step["type"] == "pickup":
                x, y = step["end"]
                self.map[x][y] = ItemRoutingSystem.ORDERED_ITEM_SYMBOL

        self.display_map()

        # Restore Original Map
        self.map = deepcopy(original_map)

    def move_to_target(self, start, end):
        """
        Helper function to evaluate moves to make between a start and end
        position.

        Args:
            start (tuple): Starting position specified as (X, Y) position.
            end   (tuple): End position to move to specified as (X, Y) position.

        Returns:
            move (str): String describing move to make to reach position.
            total_steps (int): Total number of steps taken.

        Examples:
            >>> ItemRoutingSystem.move_to_target((0, 0), (2, 0))
            "From (0, 0), move right 2 to (2, 0).", (2, 0)
        """
        current_position = start
        x_done = y_done = False
        x_direction = y_direction = None
        x_diff = y_diff = 0

        # Move X position
        if current_position[0] != end[0]:
            x_diff = end[0] - current_position[0]

            # Move Left
            if x_diff < 0:
                x_position = (current_position[0] - x_diff, current_position[1])
                x_direction = "left"

            # Move Right
            elif x_diff > 0:
                x_position = (current_position[0] + x_diff, current_position[1])
                x_direction = "right"

        # Move Y position
        if current_position[1] != end[1]:
            y_diff = end[1] - current_position[1]

            # Move Up
            if y_diff < 0:
                y_position = (current_position[0], current_position[1] - y_diff)
                y_direction = "down"

            # Move Down
            elif y_diff > 0:
                y_position = (current_position[0], current_position[1] + y_diff)
                y_direction = "up"

        move = f"From {start}"
        if x_direction and y_direction:
            move += f", move {x_direction} {abs(x_diff)} and move {y_direction} {abs(y_diff)}"
        elif x_direction:
            move += f", move {x_direction} {abs(x_diff)}"
        elif y_direction:
            move += f", move {y_direction} {abs(y_diff)}"
        move += f" to {end}."

        total_steps = abs(x_diff) + abs(y_diff)

        return move, total_steps

    def process_order(self, product_ids):
        shelves = {}

        for product_id in product_ids:
            if product_id in self.product_info:
                # Get Location
                location = self.product_info[product_id]

                # Group Product ID in Shelf location
                if location not in shelves:
                    shelves[location] = []
                shelves[location].append(product_id)

        grouped_items = []
        for shelf in shelves:
            grouped_items += shelves[shelf]

        # Add starting and ending nodes
        return ['Start'] + grouped_items + ['End']

    def build_graph_for_order(self, product_ids):

        def is_valid_position(x, y):
            is_in_bounds = 0 <= x < self.map_x and \
                           0 <= y < self.map_y

            is_open_position = self.map[x][y] != ItemRoutingSystem.ITEM_SYMBOL

            return is_in_bounds and is_open_position

        graph = {}

        directions = {
            "N": (0, 1),
            "S": (0, -1),
            "E": (1, 0),
            "W": (-1, 0)
        }

        for start in product_ids:
            for end in product_ids:

                # Skip for invalid pairs
                if start == end   or \
                   start == "End" or \
                   end == "Start" or \
                   start == "Start" and end == "End":
                    self.log(f"Skipping pair: {start, end}", print_type=PrintType.MINOR)
                    continue

                for start_dir in directions:
                    # Set to None if 'Start' node
                    start_dir = None if start == 'Start' else start_dir

                    # Calculate access point locations
                    valid_directions = {}
                    for end_dir, (dx, dy) in directions.items():

                        # Get target end position
                        if end == "End":
                            x, y = self.ending_position
                        else:
                            end_position = self.product_info[end]
                            x, y = end_position[0] + dx, end_position[1] + dy

                        # Don't add invalid position
                        if not is_valid_position(x, y):
                            self.log(f"Invalid access point position: {x, y}", print_type=PrintType.MINOR)
                            valid_directions[end_dir] = {
                                "location": None,
                                "cost": None,
                                "path": []
                            }

                        # Add valid positions & get path
                        else:
                            # Get starting position
                            if start == "Start":
                                start_position = self.starting_position
                            else:
                                start_x = self.product_info[start][0] + directions[start_dir][0]
                                start_y = self.product_info[start][1] + directions[start_dir][1]

                                if not is_valid_position(start_x, start_y):
                                    self.log(f"({start_x}, {start_y}) Not a VALID STARTING POSITION", print_type=PrintType.MINOR)
                                    continue

                                start_position = (start_x, start_y)


                            # Get path from starting position to target position
                            path, cost = self.dijkstra(self.map, start_position, (x, y))
                            updated_path = self.collapse_directions(path)

                            valid_directions[end_dir] = {
                                "location": (x, y),
                                "cost": cost,
                                "path": updated_path
                            }

                    if valid_directions:
                        graph[(start, end, start_dir)] = valid_directions

        return graph

    def print_matrix(self, matrix):
        print_matrix = {}

        for key, val in matrix.items():
            temp_val = deepcopy(val)
            for k, v in temp_val.items():
                if "path" in v:
                    v.pop("location")
                    v.pop("path")
                # v.pop()
            print_matrix[str(key)] = temp_val
        self.log(print_matrix)

    def matrix_reduction(self, matrix, source=None, dest=None):
        """
        Performs the matrix reduction for branch-and-bound
        Returns a reduced matrix
        """
        temp_matrix = deepcopy(matrix)
        reduction_cost = 0

        # when taking a path, set the corresponding row nad column to inf
        if source:
            reduction_cost += temp_matrix[ (source[0], source[1], source[2]) ][dest].get('cost')

            if (reduction_cost == INFINITY):
                return 0, temp_matrix

            for k,v in temp_matrix.items():
                if (source[0] == k[0]):
                    for direc in v:
                        v[direc]['cost'] = INFINITY
                if (source[1] == k[1]):
                    for direc in v:
                        v[direc]['cost'] = INFINITY

                self.log("Source set to Infinity", print_type=PrintType.MINOR)
                # print_matrix(temp_matrix)


        # Finds the minimum value to make a row have a zero
        for key in temp_matrix.keys():
            row_cost = INFINITY

            for k,v in temp_matrix.items():
                if (key[0] == k[0]):
                    for direc in v:
                        direc_cost = INFINITY if (v.get(direc).get('cost') is None) else v.get(direc).get('cost')
                        row_cost = min(row_cost, direc_cost)

            if (row_cost == INFINITY):
                row_cost = 0;

            # reduces the values in the matrix
            for k,v in temp_matrix.items():
                if (key[0] == k[0]):
                    for direc in v:
                        if (v.get(direc).get('cost') is None or v.get(direc).get('cost') == INFINITY):
                            v[direc]['cost'] = INFINITY
                        else:
                            v[direc]['cost'] = (v.get(direc).get('cost') - row_cost)

            if (row_cost != 0):
                self.log(f"Row: {row_cost}", print_type=PrintType.MINOR)

            reduction_cost += row_cost

        self.log("Final Child", print_type=PrintType.MINOR)
        # print_matrix(temp_matrix)
        self.log(f"Reduction Cost: {reduction_cost}", print_type=PrintType.MINOR)
        return reduction_cost, temp_matrix

    def branch_and_bound(self, graph, order):
        """
        Applies the branch and bound algorithm to generate a path
        """
        queue = []
        path = []

        # 1. Create Matrix

        # 2. Reduction
        self.log("Parent Matrix", print_type=PrintType.MINOR)
        reduced_cost, parent_matrix = self.matrix_reduction(graph)
        child_matrix = deepcopy(parent_matrix)

        # 3. Choose Random Start
        # start_node, dest_node, start_dir = random.choice( list(graph) )
        start_node, dest_node, start_dir = ('Start', 108335, None)

        # 4. Set Upper Bound
        upper_bound = order

        # 5. Traversal
        # (source, source_direction, level, cost, matrix, path)
        queue.append( (start_node, start_dir, 0, reduced_cost, child_matrix, path) )

        while queue:

            # Get minimum cost node
            index = 0
            if len(queue) > 1:
                minimum_cost = INFINITY
                for i, (source, source_direction, level, cost, matrix, src_path) in enumerate(queue):
                    if cost < minimum_cost:
                        index = i

            source, source_direction, level, cost, matrix, src_path = queue.pop(index)
            self.log(f"New Source: {source}", print_type=PrintType.MINOR)
            self.log(f"New Source Path: {cost} {src_path}", print_type=PrintType.MINOR)

            # If all items have been picked up
            if ( level == len(order)-2 ):
                final_path = src_path + matrix[(source, "End", source_direction)]["N"]["path"]
                cost += matrix[(source, "End", source_direction)]["N"]["cost"]

                self.log(f"Reached Level: {final_path}", print_type=PrintType.MINOR)
                return cost, final_path

            for (start, dest, src_dir), values in matrix.items():

                # Ignore "End" destination and other irrelevant entries
                if (source == start and source_direction == src_dir and dest != "End"):
                    highest_reduction = INFINITY
                    chosen_start = chosen_direc = None
                    chosen_matrix = None
                    child_path = []

                    for direc in values:
                        if values.get(direc).get('cost') is None or (values.get(direc).get('cost') == INFINITY):
                            self.log("Cost is None or Infinity", print_type=PrintType.MINOR)
                            continue

                        reduction, temp_matrix = self.matrix_reduction( matrix, (start, dest, src_dir), direc )

                        # Filter for minimum Single Access Point
                        if chosen_start is None or reduction + cost < highest_reduction:
                            chosen_start = dest
                            chosen_direc = direc
                            highest_reduction = reduction + cost
                            chosen_matrix = deepcopy(temp_matrix)
                            self.log(f"Before Child Path: {child_path}", print_type=PrintType.MINOR)
                            child_path = src_path + values[chosen_direc].get('path')
                            self.log(f"After Child Path: {child_path}", print_type=PrintType.MINOR)

                    if child_path:
<<<<<<< HEAD
                        print(f"Will Visit: {start}, {chosen_start}, {chosen_direc}")
=======
                        self.log(f"Will Visit: {start}, {chosen_start}, {chosen_direc}", print_type=PrintType.MINOR)
>>>>>>> b47b8264
                        queue.append( (chosen_start, chosen_direc, level + 1, cost + reduction, chosen_matrix, child_path) )

    def localized_min_path(self, graph, order):
        """
        find the optimal path with multiple access points

        Args:
            ordered_list: an organized list of product ID

            graph: the distance graph using All-Pair-Shortest-Path

        Returns:
            path: a list of the locations
        """
        pre_node = None
        access_direction = None

        path = []
        total_cost = 0

        for product_id in order:
            # start position
            if product_id == 'Start':
                pre_node = product_id
                access_direction = None
                continue

            min_cost = float('inf')
            shortest_path = []

            # Choose one of the access points, and get the shortest path
            for access_point, val in graph[(pre_node, product_id, access_direction)].items():
                if val['cost'] is None:
                    break
                if min_cost is None or val['cost'] < min_cost:
                    min_cost = val['cost']
                    access_direction = access_point
                    shortest_path = val['path']

            if min_cost != float('inf'):
                total_cost += min_cost
            path += shortest_path
            pre_node = product_id

        self.log(f"Minimum Path: {path}", print_type=PrintType.MINOR)

        return total_cost, path

    def run_tsp_algorithm(self, graph, order, algorithm=None):
        def timeout_handler(signum, frame):
            self.log("Function timed out!")
            raise Exception("Function Timeout")

        # Setup timeout signal
        signal.signal(signal.SIGALRM, timeout_handler) # seconds
        signal.alarm(self.maximum_routing_time)

        if algorithm is None:
            algorithm = self.tsp_algorithm

        # Choose algorithm to run
        if algorithm == AlgoMethod.BRANCH_AND_BOUND:
            algo_func = self.branch_and_bound

        elif algorithm == AlgoMethod.LOCALIZED_MIN_PATH:
            algo_func = self.localized_min_path

        # Start Time for timing algorithm run time
        start_time = time.time()

        # Run Algorithm
        try:
            cost, path = algo_func(graph, order)

        except Exception as exc:
            # Algorithm timed out, return input order list
            self.log(exc)
            return None, order, self.maximum_routing_time

        # End Time for timing algorithm run time
        end_time = time.time()
        total_time = end_time - start_time
        self.log(f"Total Time: {(end_time - start_time):.4f}", print_type=PrintType.MINOR)

        # Stop timeout signal
        signal.alarm(0)

        return cost, path, total_time

    def gather_brute_force(self, targets):
        """
        Performs brute force algorithm to gather all valid permutations of desired path then
        finds shortest path.

        Args:
            targets (list of tuples): Positions of item.

        Returns:
            min_path (list of tuples): List of item positions to traverse in order.
        """
        if self.debug:
            start_time = time.time()

        smallest = None
        min_path = None

        result = []
        nodes = targets.copy()
        start = nodes.pop(0)
        end = nodes.pop()

        paths = []
        for node in itertools.permutations(nodes):
            temp_path = list(node)
            temp_path.insert(0, start)
            temp_path.append(end)
            paths.append(temp_path)

        for path in paths:
            distance = 0
            for i in range(len(path)):
                j = i + 1

                if j < len(path):
                    distance += abs(path[i][0] - path[j][0])
                    distance += abs(path[i][1] - path[j][1])

                    self.log(f"Path[i]: {path[i]} " \
                             f"Path[j]: {path[j]} " \
                             f"X Diff: {abs(path[i][0] - path[j][0])} " \
                             f"Y Diff: {abs(path[i][1] - path[j][1])} " \
                             f"Distance: {distance}",
                             print_type=PrintType.DEBUG)

            self.log(path, distance, print_type=PrintType.DEBUG)

            if smallest is None or distance < smallest:
                smallest = distance
                min_path = list(path).copy()

        if self.debug:
            end_time = time.time()
            self.log(f"Total Time: {(end_time - start_time):.4f}")
            self.log(f"Minimum Path: {min_path}")
            self.log(f"Shortest Number of Steps: {smallest}")

        return min_path

    def dijkstra(self, grid, start, target):
        """
        Performs dijkstra’s algorithm to gather shortest path to a desired position within the given grid.

        Args:
            grid(list of lists): Positions of items within the grid.

            target (tuples): Position of item to search for.

        Returns:
            path (list of tuples): List of item positions to traverse in order.
        """

        def is_valid_position(x, y):
            return 0 <= x < self.map_x and \
                   0 <= y < self.map_y

        x, y = target
        if not is_valid_position(x, y):
            self.log(f"Invalid target position: {target}", print_type=PrintType.MINOR)
            return [], None

        # Initialize the distance to all positions to infinity and to the starting position to 0
        dist = {(i, j): float('inf') for i in range(self.map_x) for j in range(self.map_y)}
        dist[start] = 0

        # Initialize the priority queue with the starting position
        pq = [(0, start)]

        # Initialize the previous position dictionary
        prev = {}
        total_cost = 0
        
        while pq:
            # Get the position with the smallest distance from the priority queue
            (cost, position) = heapq.heappop(pq)

            # If we've found the target, we're done
            if position == target:
                self.log(f"Found path to target {target} with cost {cost}!", print_type=PrintType.MINOR)
                total_cost = cost
                break

            # Check the neighbors of the current position
            for (dx, dy) in [(0, 1), (0, -1), (1, 0), (-1, 0)]:
                x, y = position[0] + dx, position[1] + dy

                self.log(position, (x, y), print_type=PrintType.MINOR)

                if not is_valid_position(x, y):
                    self.log(f"Skipping {(x, y)}: Invalid Position", print_type=PrintType.MINOR)
                    continue

                if grid[x][y] == ItemRoutingSystem.ITEM_SYMBOL:
                    self.log(f"Skipping {(x, y)}: Item", print_type=PrintType.MINOR)
                    continue

                # Compute the distance to the neighbor
                neighbor_cost = cost + 1

                # Update the distance and previous position if we've found a shorter path
                if neighbor_cost < dist[(x, y)]:
                    dist[(x, y)] = neighbor_cost
                    prev[(x, y)] = position
                    heapq.heappush(pq, (neighbor_cost, (x, y)))

        # Reconstruct the path
        path = []
        while position != start:
            path.append(position)
            position = prev[position]
        path.append(start)
        path.reverse()

        if target in path:
            self.log(f"Path found with cost {total_cost}: {path}", print_type=PrintType.MINOR)
            return path, total_cost
        else:
            self.log("Path not found", print_type=PrintType.DEBUG)
            return [], None

    def get_targets(self):
        """
        Gets a full list of targets. Uses stored worker starting position as first and last
        indices.

        Returns:
            targets (list of tuples): Positions of the worker and items.
        """
        if self.debug:
            start_time = time.time()

        targets = []

        if self.inserted_order:
            targets = self.inserted_order.copy()
            targets.insert(0, self.starting_position)
            targets.append(self.ending_position)

        if self.debug:
            end_time = time.time()
            self.log(f"Total Time: {(end_time - start_time):.4f}")

        return targets

    def collapse_directions(self, positions, skip_duplicate=True):
        result = []
        prev_x = prev_y = None
        prev_dir = direction = None

        for position in positions:
            x, y = position

            # Skip first position
            if prev_x is None:
                result.append(position)
                prev_x, prev_y = position
                continue

            # Determine Direction
            if prev_x != x:
                if prev_x > x:
                    direction = 'x+'
                else:
                    direction = 'x-'

            elif prev_y != y:
                if prev_y > y:
                    direction = 'y+'
                else:
                    direction = 'y-'

            if skip_duplicate:
                #  Skip second position
                if prev_dir is None:
                    prev_dir = direction
                    prev_x, prev_y = position
                    continue

            # Evaluate if direction changed
            if prev_dir != direction:
                prev_dir = direction
                result.append((prev_x, prev_y))

            prev_x, prev_y = position

        result.append(positions[-1])

        return result

    def get_descriptive_steps(self, positions, targets, collapse=True):
        """
        Gets a list of directions to gather all items beginning from the
        internal starting position and returning to the starting position.

        Algorithm gathers list of target items by prioritizing top rows and
        moves down to the last row.

        Items are then gathered in order by list of positions. The worker may only
        move in directions up, down, left, or right.

        Args:
            positions (list of tuples): List of item positions and in the order
                                to be traveled through.

            target (tuple): Target item to pick up

        Returns:
            path (list of str): List of English directions worker should take to gather
                                all items from starting position.
        """
        def is_at_access_point_to_target(position, target):
            is_right = (position[0] + 1) == target[0] and (position[1] == target[1])
            is_left  = (position[0] - 1) == target[0] and (position[1] == target[1])
            is_above = (position[0]) == target[0] and (position[1] + 1 == target[1])
            is_below = (position[0]) == target[0] and (position[1] - 1 == target[1])

            return is_right or is_left or is_above or is_below

        if collapse:
            updated_positions = self.collapse_directions(positions)

        # Manually remove duplicates
        else:
            prev_position = None
            updated_positions = []
            for position in positions:
                if prev_position == position:
                    continue

                prev_position = position
                updated_positions.append(position)

        start = updated_positions.pop(0)
        end = updated_positions.pop()

        path = []
        path.append(f"Start at position {start}!")
        current_position = start
        total_steps = 0

        # Preprocessing
        for position in updated_positions:
            prev_position = current_position
            move, steps = self.move_to_target(current_position, position)
            current_position = position
            total_steps += steps
            path.append(move)

            # At Access Point for target position
            for target in targets:
                if is_at_access_point_to_target(position, target):
                    path.append(f"Pickup item at {target}.")
                    break

        back_to_start, steps = self.move_to_target(current_position, end)
        total_steps += steps
        path.append(back_to_start)
        path.append("Pickup completed.")

        self.log(f"Total Steps: {total_steps}", print_type=PrintType.DEBUG)

        return path

    def get_items(self, option, target):
        """
        Helper function to retrieve list of directions depending on the
        gathering algorithm setting.

        Args:
            option (AlgoMethod): Gathering algorithm to be used.

        Returns:
            result (list of str): List of directions worker should take to gather
                                  all items from starting position.

        """
        path = []

        self.log(f"Inserted Item Order: {self.inserted_order}", print_type=PrintType.DEBUG)

        if option == AlgoMethod.ORDER_OF_INSERTION:
            # targets = self.get_targets()
            targets = [self.starting_position, target, self.ending_position]
            result = self.get_descriptive_steps(targets, [target])
            return result

        elif option == AlgoMethod.BRUTE_FORCE:
            # targets = self.get_targets()
            targets = [self.starting_position, target, self.ending_position]
            path = self.gather_brute_force(targets)
            result = self.get_descriptive_steps(path, [target])
            return result

        elif option == AlgoMethod.DIJKSTRA:
            shortest_path = []

            # Maximum Routing Time Setup
            timeout = False
            t_temp = 0.0
            t_thresh = self.maximum_routing_time
            t_start = time.time()

            # Run Dijkstra's for every position next to the target item
            for (dx, dy) in [(0, 1), (0, -1), (1, 0), (-1, 0)]:
                # Maximum Routing Time Check
                t_temp += time.time() - t_start
                if (t_temp >= t_thresh):
                    timeout = True
                    shortest_path = path
                    break

                x, y = target[0] + dx, target[1] + dy

                path, _ = self.dijkstra(self.map, self.starting_position, (x, y))

                if path:
                    if len(path) < len(shortest_path) or not shortest_path:
                        shortest_path = path

                self.log(f"Shortest Path for {(x, y)}: {shortest_path}", print_type=PrintType.DEBUG)

            result = []
            if shortest_path:
                self.log(f"Path to product is: {shortest_path}", print_type=PrintType.DEBUG)
                path, _ = self.dijkstra(self.map, shortest_path[-1], self.ending_position)
                shortest_path = shortest_path + path[1:]
                result = self.get_descriptive_steps(shortest_path, [target])
            elif timeout:
                path = [self.starting_position, target, self.ending_position]
                result = self.get_descriptive_steps(path, [target])
            return result

    def verify_settings_range(self, value, minimum, maximum):
        """
        Helper function to validate the value is within the specified range.

        Args:
            value   (int): Integer value to validate
            minimum (int): Smallest integer value allowed
            maximum (int): Largest integer value allowed

        Returns:
            True if value falls within minimum and maximum value.
            False otherwise.
        """
        try:
            if minimum <= int(value) <= maximum:
                return True
            elif int(value) < minimum:
                self.log(f"Try again! {value} is too small, must be minimum {minimum}.")
            elif int(value) > maximum:
                self.log(f"Try again! {value} is too large, must be maximum {maximum}.")
            else:
                self.log(f"Invalid option: {value}")
        except Exception as e:
            self.log(f"Invalid option: {value}")

        return False

    def set_map_size(self):
        """
        Sets internal map size to be generated.

        Requires user input to be within allowable range.

        Returns:
            success (bool): Successfully updated map size
        """
        banner = Menu("Set Map Size")
        banner.display()

        minimum_x = 5
        minimum_y = 5
        maximum_x = 40
        maximum_y = 40

        success = False

        x = input(f"Set Map X Size (Currently {self.map_x}, Minimum {minimum_x}, Max {maximum_x}): ")
        y = input(f"Set Map Y Size (Currently {self.map_y}, Minimum {minimum_y}, Max {maximum_y}): ")

        x_success = self.verify_settings_range(x, minimum_x, maximum_x)
        y_success = self.verify_settings_range(y, minimum_y, maximum_y)

        if x_success and y_success:
            self.map_x = int(x)
            self.map_y = int(y)
            success = True

        self.log(f"Current Map Size: {self.map_x}x{self.map_y}")
        return success

    def set_worker_starting_position(self):
        """
        Sets an internal starting position for the worker.

        Requires user input to be within limits of map size.

        Returns:
            success (bool): Status to indicate if worker position set successfully
        """
        success = False

        if self.worker_mode == GenerateMode.RANDOM:
            while not success:
                x = random.randint(0, self.map_x - 1)
                y = random.randint(0, self.map_y - 1)

                # Verify Item and Worker Positions do not overlap
                if (x, y) not in self.items:
                    self.starting_position = (x, y)
                    success = True

        elif self.worker_mode == GenerateMode.MANUAL:
            banner = Menu("Set Worker Starting Position")
            banner.display()

            while not success:
                x = input(
                    f"Set starting X position (Currently {self.starting_position[0]}, Maximum {self.map_x - 1}): ")
                y = input(
                    f"Set starting Y position (Currently {self.starting_position[1]}, Maximum {self.map_y - 1}): ")

                x_success = self.verify_settings_range(x, 0, self.map_x - 1)
                y_success = self.verify_settings_range(y, 0, self.map_y - 1)

                if x_success and y_success:

                    # Overlapping Item and Worker Positions
                    if (int(x), int(y)) in self.items:
                        self.log("Worker position is the same as a item position! Please Try Again.\n")

                    else:
                        self.starting_position = (int(x), int(y))
                        success = True

                self.log(f"Current Worker Starting Position: {self.starting_position}")
        return success


    def set_worker_ending_position(self):
        """
        Sets an internal starting position for the worker.

        Requires user input to be within limits of map size.

        Returns:
            success (bool): Status to indicate if worker position set successfully
        """
        success = False

        if self.worker_mode == GenerateMode.RANDOM:
            while not success:
                x = random.randint(0, self.map_x - 1)
                y = random.randint(0, self.map_y - 1)

                # Verify Item and Worker Positions do not overlap
                if (x, y) not in self.items:
                    self.ending_position = (x, y)
                    success = True

        elif self.worker_mode == GenerateMode.MANUAL:
            banner = Menu("Set Worker Ending Position")
            banner.display()

            while not success:
                x = input(
                    f"Set ending X position (Currently {self.ending_position[0]}, Maximum {self.map_x - 1}): ")
                y = input(
                    f"Set ending Y position (Currently {self.ending_position[1]}, Maximum {self.map_y - 1}): ")

                x_success = self.verify_settings_range(x, 0, self.map_x - 1)
                y_success = self.verify_settings_range(y, 0, self.map_y - 1)

                if x_success and y_success:

                    # Overlapping Item and Worker Positions
                    if (int(x), int(y)) in self.items:
                        self.log("Worker position is the same as a item position! Please Try Again.\n")

                    else:
                        self.ending_position = (int(x), int(y))
                        success = True

                self.log(f"Current Worker Ending Position: {self.ending_position}")
        return success


    def get_item_positions(self):
        """
        Gets item positions depending on current item position mode.

            Item Modes:
            1. Manual Mode
                A. Choose number of items
                B. Set positions for each item (cannot repeat position)

            2. Random Mode
                A. Set minimum number of items
                B. Set maximum number of items


        Returns:
            item_positions (list of tuples): Positions of items on the map.
        """
        item_positions = []

        if self.item_mode == GenerateMode.LOADED_FILE:
            if self.product_file:
                for product, position in self.product_info.items():
                    item_positions.append(position)

        elif self.item_mode == GenerateMode.RANDOM:
            number_of_items = random.randint(self.minimum_items, self.maximum_items)

            for _ in range(number_of_items):
                success = False
                while not success:
                    x = random.randint(0, self.map_x - 1)
                    y = random.randint(0, self.map_y - 1)

                    position = (x, y)

                    # Repeat Item Position
                    if position in item_positions:
                        self.log("Repeat item position! Please Try Again.\n", print_type=PrintType.DEBUG)

                    # Overlapping Item and Worker Positions
                    elif position == self.starting_position:
                        self.log("Item position is the same as the starting worker position! Please Try Again.\n",
                                 print_type=PrintType.DEBUG)

                    elif position == self.ending_position:
                        self.log("Item position is the same as the ending worker position! Please Try Again.\n",
                                 print_type=PrintType.DEBUG)

                    else:
                        item_positions.append(position)
                        success = True

        elif self.item_mode == GenerateMode.MANUAL:
            banner = Menu("Set Item Starting Position")
            banner.display()

            number_of_items = input(f"Set number of items (Up to {self.maximum_items}): ")

            item_success = self.verify_settings_range(number_of_items, self.minimum_items, self.maximum_items)

            if not item_success:
                self.log("Failed to set number of items in range.")
                return []

            for item in range(int(number_of_items)):
                x_success = False
                y_success = False

                while not x_success or not y_success:

                    self.log(f"\nFor Item #{item + 1}:")
                    x = input(f"Set X position (0 - {self.map_x - 1}): ")
                    y = input(f"Set Y position (0 - {self.map_y - 1}): ")

                    x_success = self.verify_settings_range(x, 0, self.map_x - 1)
                    y_success = self.verify_settings_range(y, 0, self.map_y - 1)

                    position = (int(x), int(y))
                    # Within Valid Range
                    if x_success and y_success:

                        # Repeat Item Position
                        if position in item_positions:
                            self.log("Repeat item position! Please Try Again.\n")

                        # Overlapping Item and Worker Positions
                        elif position == self.starting_position:
                            self.log("Item position is the same as the starting worker position! Please Try Again.\n")
                        elif position == self.ending_position:
                            self.log("Item position is the same as the ending worker position! Please Try Again.\n")

                        else:
                            item_positions.append(position)

                    else:
                        self.log("Invalid position! Please Try Again!\n")

        return item_positions

    def set_maximum_items_ordered(self):
        """
        Changes the setting for maximum number of items within a route.

        Returns:
            success (bool): Status whether settings were changed successfully.
        """
        banner = Menu("Set Maximum Items Ordered:")
        banner.display()

        success = False

        max_items = (self.map_x) * (self.map_y) - 1

        while not success:
            user_max = input(f"Set Maximum Items (Currently {self.maximum_items}, Maximum {max_items}): ")

            max_success = self.verify_settings_range(user_max, self.minimum_items, max_items)

            self.log(f"Item Max Success: {max_success}", print_type=PrintType.DEBUG)

            if max_success:
                self.maximum_items = int(user_max)
                success = True

            else:
                self.log("Invalid values, please try again!")

        self.log(f"Maximum Items: {self.maximum_items}")

        return success

    def set_routing_time_maximum(self):

        banner = Menu("Set Routing Time Maximum")
        banner.display()

        success = False

        routing_time = input(f"Set Maximum Routing Time in Seconds (Currently {self.maximum_routing_time}): ")

        max_success = self.verify_settings_range(routing_time, 0, 1440)
        if (max_success):
            success = True
            self.maximum_routing_time = int(routing_time)
        else:
            self.log("Invalid value, please try again!")

        self.log(f"Maximum Routing Time in Seconds: {self.maximum_routing_time}")

        return success

    def handle_option(self, option):
        """
        Handles menu options for main application and corresponding submenus.

        Args:
            option (str): Choice user chooses from main menu.
        """
        # View Map
        update = True
        clear = True

        if option == '1':
            # Load product file if one hasn't been loaded yet
            if self.product_file is None:
                if update:
                    self.display_menu(MenuType.LOAD_PRODUCT_FILE, clear=clear)
                else:
                    update = True
                    clear = True

                # Set Product File Name
                success = False
                while not success:
                    product_file = input("Enter product filename: ")

                    success = self.load_product_file(product_file.rstrip())

                    if success:
                        self.item_mode = GenerateMode.LOADED_FILE
                        self.items = self.get_item_positions()
                        self.map, self.inserted_order = self.generate_map()

                    else:
                        self.log(f"File '{product_file}' was not found, please try entering full path to file!")

            # Display map after file is loaded
            if update:
                self.display_map()
            else:
                update = True

            # Don't clear for first View Map Menu
            clear = False

            while True:
                # Create View Map menu
                if update:
                    self.display_menu(MenuType.VIEW_MAP, clear=clear)
                else:
                    update = True
                    clear = True

                # Handle menu options
                suboption = input("> ")

                # Create Order
                if suboption == '1':
                    product_id = None
                    order = []
                    item_positions = []

                    if self.debug:
                        self.log("Product IDs:")
                        for i, product in enumerate(self.product_info, 1):
                            self.log(f"{i}. {product}")

                    while product_id != "f":
                        product_id = input("Enter Product ID ('f' to finish order): ").rstrip()

                        if product_id == "f":
                            break

                        elif product_id and int(product_id) in self.product_info:
                            order.append(int(product_id))

                        else:
                            self.log(f"Product ID '{product_id}' was not found, please try again!")

                    if order:
                        items = "items" if len(order) > 1 else "item"
                        self.log(f"\n",
                                 f"You completed your order of {len(order)} {items}!\n",
                                 f"You ordered:")

                        for i, product in enumerate(order, 1):
                            self.log(f"  {i}. {product}")
                            item_positions.append(self.product_info[product])

                    original_map = deepcopy(self.map)

                    # Label ordered items
                    for position in item_positions:
                        x, y = position
                        self.map[x][y] = ItemRoutingSystem.ORDERED_ITEM_SYMBOL

                    self.display_map()

                    # Restore Original Map
                    self.map = deepcopy(original_map)

                    self.order = self.process_order(order)
                    self.graph = self.build_graph_for_order(self.order)

                # Get Path for Order
                elif suboption == '2':
                    if self.order:
                        if self.graph is None:
                            self.graph = self.build_graph_for_order(self.order)

                        cost, path, run_time = self.run_tsp_algorithm(self.graph, self.order)

                        # Algo Timed Out
                        if run_time == self.maximum_routing_time:
                            cost, path, run_time = self.run_tsp_algorithm(self.graph, self.order, AlgoMethod.LOCALIZED_MIN_PATH)


                        target_locations = []
                        for product in self.order:
                            if product == 'Start' or product == 'End':
                                continue

                            location = self.product_info.get(product)
                            if location:
                                target_locations.append(location)

                        steps = self.get_descriptive_steps(path, target_locations, collapse=False)

                        if steps:
                            self.display_path_in_map(steps)

                            self.log("Directions:")
                            self.log("-----------")
                            for step, action in enumerate(steps, 1):
                                self.log(f"{step}. {action}")

                        else:
                            self.log(f"Path to {product_id} was not found!")

                    else:
                        self.log("No existing order! Please create an order first!")
                # Get Path to Product
                elif suboption == '3':
                    self.log("Get Path to Product")

                    # Request Product ID to find path for
                    complete = False
                    while not complete:
                        try:
                            if self.debug:
                                self.log("Product IDs:")
                                for i, product in enumerate(self.product_info, 1):
                                    self.log(f"{i}. {product}")

                            product_id = input("Enter Product ID: ")
                            item_position = self.product_info[int(product_id)]

                            complete = True

                        except ValueError:
                            self.log(f"Invalid Product ID '{product_id}', please try again!")

                        except KeyError:
                            self.log("Product was not found!")
                            complete = False

                    steps = self.get_items(self.gathering_algo, item_position)

                    if steps:
                        self.display_path_in_map(steps)

                        self.log("Directions:")
                        self.log("-----------")
                        for step, action in enumerate(steps, 1):
                            self.log(f"{step}. {action}")
                    else:
                        self.log(f"Path to {product_id} was not found!")

                    clear = False

                # Get Location of Product
                elif suboption == '4':
                    self.log("Get Location of Product")

                    complete = False
                    while not complete:
                        try:
                            if self.debug:
                                self.log("Product IDs:")
                                for i, product in enumerate(self.product_info, 1):
                                    self.log(f"{i}. {product}")

                            product_id = input("Enter Product ID: ")

                            self.log(
                                f"Product `{product_id}` is located at position {self.product_info[int(product_id)]}.")
                            complete = True

                        except ValueError:
                            self.log(f"Invalid Product ID '{product_id}', please try again!")

                        except KeyError:
                            self.log("Product was not found!")
                            complete = True

                # Back
                elif suboption == '5':
                    # Debug Mode: Generate New Map
                    if self.debug:
                        self.log("Generate New Map")
                        self.items = self.get_item_positions()
                        self.map, self.inserted_order = self.generate_map()
                        self.display_map()

                        clear = False

                    # Normal Mode: Back
                    else:
                        break

                # Debug Mode: Back
                elif suboption == '6' and self.debug:
                    break

                else:
                    self.log("Invalid choice. Try again.")
                    update = False

        # Settings
        elif option == '2':
            clear = True

            while True:
                # Create Settings Menu
                if update:
                    self.display_menu(MenuType.SETTINGS, clear=clear)
                    clear = True
                else:
                    update = True

                # Handle Settings Menu Options
                suboption = input("> ")

                # Load Product File
                if suboption == '1':
                    if update:
                        self.display_menu(MenuType.LOAD_PRODUCT_FILE, clear=clear)
                    else:
                        update = True
                        clear = True

                    # Set Product File Name
                    success = False
                    while not success:
                        product_file = input("Enter product filename: ")

                        success = self.load_product_file(product_file)

                        if success:
                            self.item_mode = GenerateMode.LOADED_FILE
                            self.items = self.get_item_positions()

                            # Set new map parameters
                            max_x = self.map_x
                            max_y = self.map_y

                            for item in self.items:
                                x, y = item
                                if x > max_x:
                                    max_x = x
                                if y > max_y:
                                    max_y = y

                            self.map_x = max_x + 1
                            self.map_y = max_y + 1

                            self.map, self.inserted_order = self.generate_map()

                        else:
                            self.log(f"File '{product_file}' was not found, please try entering full path to file!")

                # Set Worker Starting Position
                elif suboption == '2':
                    while True:
                        if update:
                            self.display_menu(MenuType.WORKER_START_POSITION, clear=clear)
                        else:
                            update = True
                            clear = True

                        # Give Worker Mode options in debug mode
                        if self.debug:
                            mode_option = input(f"Set Worker Position Mode (Currently {self.worker_mode}): ")

                            # Set random starting position
                            if mode_option == '1':
                                self.worker_mode = GenerateMode.RANDOM

                                self.set_worker_starting_position()

                                # Generate map with new starting position
                                self.map, self.inserted_order = self.generate_map()
                                break

                            # Set manual starting position
                            elif mode_option == '2':
                                self.worker_mode = GenerateMode.MANUAL

                                self.set_worker_starting_position()

                                # Generate map with new starting position
                                self.map, self.inserted_order = self.generate_map()
                                break

                            # Back
                            elif mode_option == '3':
                                break

                            else:
                                self.log("Invalid choice. Try again.")
                                update = False
                                clear = False

                        # Normal case, always request user input
                        else:
                            self.worker_mode = GenerateMode.MANUAL

                            self.set_worker_starting_position()

                            # Generate map with new starting position
                            self.map, self.inserted_order = self.generate_map()

                            # Go back to Settings menu
                            break

                # Set Worker Ending Position
                elif suboption == '3':
                    while True:
                        if update:
                            self.display_menu(MenuType.WORKER_ENDING_POSITION, clear=clear)
                        else:
                            update = True
                            clear = True

                        # Give Worker Mode options in debug mode
                        if self.debug:
                            mode_option = input(f"Set Worker Position Mode (Currently {self.worker_mode}): ")

                            # Set random starting position
                            if mode_option == '1':
                                self.worker_mode = GenerateMode.RANDOM

                                self.set_worker_ending_position()

                                # Generate map with new starting position
                                self.map, self.inserted_order = self.generate_map()
                                break

                            # Set manual starting position
                            elif mode_option == '2':
                                self.worker_mode = GenerateMode.MANUAL

                                self.set_worker_ending_position()

                                # Generate map with new starting position
                                self.map, self.inserted_order = self.generate_map()
                                break

                            # Back
                            elif mode_option == '3':
                                break

                            else:
                                self.log("Invalid choice. Try again.")
                                update = False
                                clear = False

                        # Normal case, always request user input
                        else:
                            self.worker_mode = GenerateMode.MANUAL

                            self.set_worker_ending_position()

                            # Generate map with new starting position
                            self.map, self.inserted_order = self.generate_map()

                            # Go back to Settings menu
                            break


                # Set Maximum Items Ordered Amount
                elif suboption == '4':
                    self.set_maximum_items_ordered()
                    self.items = self.get_item_positions()

                elif suboption == '5':
                    self.set_routing_time_maximum()

                # Toggle Debug
                elif suboption == '6':
                    self.debug = not self.debug

                # Debug Mode:       Advanced Settings
                # Non-Debug Mode:   Back
                elif suboption == '7':
                    # Debug Mode: Advanced Settings
                    if self.debug:
                        while True:
                            if update:
                                self.display_menu(MenuType.ADVANCED_SETTINGS, clear=clear)
                            else:
                                update = True
                                clear = True

                            adv_option = input("> ")

                            # Set Map Size
                            if adv_option == '1':
                                clear = self.set_map_size()
                                self.map, self.inserted_order = self.generate_map()

                            # Set Item Position Mode
                            elif adv_option == '2':
                                while True:
                                    if update:
                                        self.display_menu(MenuType.ITEM_POSITION, clear=clear)
                                    else:
                                        update = True
                                        clear = True

                                    mode_option = input(f"Set Item Position Mode (Currently {self.item_mode}): ")

                                    # Set random starting position
                                    if mode_option == '1':
                                        self.item_mode = GenerateMode.RANDOM

                                        self.items = self.get_item_positions()

                                        # Generate map with new item positions
                                        self.map, self.inserted_order = self.generate_map()
                                        break

                                    # Set manual starting position
                                    elif mode_option == '2':
                                        self.item_mode = GenerateMode.MANUAL

                                        self.items = self.get_item_positions()

                                        # Generate map with new item positions
                                        self.map, self.inserted_order = self.generate_map()
                                        break

                                    # Back
                                    elif mode_option == '3':
                                        break

                                    else:
                                        self.log("Invalid choice. Try again.")
                                        update = False
                                        clear = False

                            # Set Map Orientation
                            elif adv_option == '3':
                                print("Set Map Orientation is currently under development!")
                                update = False
                                clear = False

                            # Set Gather Algorithm Method
                            elif adv_option == '4':
                                while True:
                                    if update:
                                        self.display_menu(MenuType.GATHER_ALGO_METHOD, clear=clear)
                                    else:
                                        update = True
                                        clear = True

                                    algo_option = input("> ")

                                    # Order of Insertion
                                    if algo_option == '1':
                                        self.gathering_algo = AlgoMethod.ORDER_OF_INSERTION
                                        break

                                    # Brute Force
                                    elif algo_option == '2':
                                        self.gathering_algo = AlgoMethod.BRUTE_FORCE
                                        break

                                    # Dijkstra
                                    elif algo_option == '3':
                                        self.gathering_algo = AlgoMethod.DIJKSTRA
                                        break

                                    # Back
                                    elif algo_option == '4':
                                        break

                                    else:
                                        self.log("Invalid choice. Try again.")
                                        update = False
                                        clear = False

                            # Set TSP Algorithm Method
                            elif adv_option == '5':
                                while True:
                                    if update:
                                        self.display_menu(MenuType.TSP_ALGO_METHOD, clear=clear)
                                    else:
                                        update = True
                                        clear = True

                                    algo_option = input("> ")

                                    # Branch and Bound
                                    if algo_option == '1':
                                        self.tsp_algorithm = AlgoMethod.BRANCH_AND_BOUND
                                        break

                                    # Custom Algorithm
                                    elif algo_option == '2':
                                        self.tsp_algorithm = AlgoMethod.LOCALIZED_MIN_PATH
                                        break

                                    # Back
                                    elif algo_option == '3':
                                        break

                                    else:
                                        self.log("Invalid choice. Try again.")
                                        update = False
                                        clear = False

                            # Load Test Case File
                            elif adv_option == '6':
                                if update:
                                    self.display_menu(MenuType.LOAD_TEST_CASE_FILE, clear=clear)
                                else:
                                    update = True
                                    clear = True

                                # Set Product File Name
                                success = False
                                while not success:
                                    test_case_file = input("Enter product filename: ")

                                    success = self.load_test_case_file(test_case_file)

                                    if success:
                                        self.test_case_file = test_case_file

                                        if self.debug:
                                            for test_case in self.test_cases:
                                                size, ids = test_case
                                                self.log(size, ids, print_type=PrintType.DEBUG)

                                    else:
                                        self.log(f"File '{test_case_file}' was not found, please try entering full path to file!")

                            # Run Test Cases
                            elif adv_option == '7':
                                if self.test_case_file and self.test_product_file:
                                    success = self.load_product_file(self.test_product_file)

                                    if not success:
                                        self.log(f"Failed to load test case product file {self.test_product_file}!\n" \
                                                 f"Check if product file exists in correct location.\n"               \
                                                 f"Change path in loaded test case file as needed.\n")

                                    else:
                                        # Generate Test Map
                                        self.item_mode = GenerateMode.LOADED_FILE
                                        self.items = self.get_item_positions()

                                        # Set new map parameters
                                        max_x = self.map_x
                                        max_y = self.map_y

                                        for item in self.items:
                                            x, y = item
                                            if x > max_x:
                                                max_x = x
                                            if y > max_y:
                                                max_y = y

                                        self.map_x = max_x + 1
                                        self.map_y = max_y + 1

                                        self.map, self.inserted_order = self.generate_map()

                                        # Setup Test Case
                                        passed = 0
                                        failed = 0
                                        cases_failed = {}

                                        for test_case in self.test_cases:
                                            size, product_ids = test_case
                                            cases_failed[size] = {}

                                            # Get Locations
                                            for product_id in product_ids:
                                                location = self.product_info.get(product_id)

                                                if location is None:
                                                    if "Location" not in cases_failed:
                                                        cases_failed["Location"] = []

                                                    failed += 1
                                                    cases_failed[size]["Location"].append(product_id)

                                                    self.log(f"Failed to get location for Product '{product_id}'.")

                                                else:
                                                    passed += 1

                                            # Test Algorithms to Get Paths
                                            self.log(f"Test Case: Size {size}\n"    \
                                                      "----------------------")
                                            grouped_items = self.process_order(product_ids)
                                            graph = self.build_graph_for_order(grouped_items)

                                            # Run Branch and Bound
                                            cost, path, run_time = self.run_tsp_algorithm(graph, grouped_items, AlgoMethod.BRANCH_AND_BOUND)

                                            # Algorithm Timed Out
                                            if cost is None:
                                                failed += 1
                                                cases_failed[size]["Branch and Bound"] = "Timeout"
                                                self.log("Failed Branch and Bound")

                                            else:
                                                self.log("Completed Branch and Bound!")

                                            self.log(f"    Time: {run_time:.6f}")
                                            self.log(f"    Cost: {cost}")
                                            self.log(f"    Path: {path}")
                                            self.log("")


                                            # Run Custom Algorithm
                                            cost, path, run_time = self.run_tsp_algorithm(graph, grouped_items, AlgoMethod.LOCALIZED_MIN_PATH)

                                            # Algorithm Timed Out
                                            if cost is None:
                                                failed += 1
                                                cases_failed[size]["Localized Minimum Path"] = "Timeout"
                                                self.log("Failed Localized Minimum Path")

                                            else:
                                                self.log("Completed Localized Minimum Path!")

                                            self.log(f"    Time: {run_time:.6f}")
                                            self.log(f"    Cost: {cost}")
                                            self.log(f"    Path: {path}")
                                            self.log("")

                                        self.log(f"Results\n"             \
                                                 f"---------\n"           \
                                                 f"Passed: {passed}\n"    \
                                                 f"Failed: {failed}\n"    \
                                                 f"Total:  {passed + failed}")
                                        self.log("")

                                        # Display Failures
                                        if failed:
                                            self.log("Failures\n" \
                                                     "---------")
                                            for size, fails in cases_failed.items():
                                                if fails:
                                                    self.log(f"{size}: ")
                                                    for case, reason in fails.items():
                                                        self.log(f"    {case}: {reason}")

                                else:
                                    self.log("No test cases to run! Must load test case file first!")

                                update = True
                                clear = False

                            # Back
                            elif adv_option == '8':
                                break

                            else:
                                self.log("Invalid choice. Try again.")
                                update = False
                                clear = False

                    # Non-Debug Mode: Back
                    else:
                        break

                # Debug Mode: Back
                elif suboption == '8' and self.debug:
                    break

                else:
                    self.log("Invalid choice. Try again.")
                    update = False

        # Exit
        elif option == '3':
            self.log("Exiting...")
            sys.exit()
        else:
            self.log("Invalid choice. Try again.")
            update = False

    def run(self):
        """
        Helper function to run the application. Loops the main menu until the user
        chooses to exit.
        """
        while True:
            self.display_menu(MenuType.MAIN_MENU)

            choice = input("> ")
            self.handle_option(choice)


def main():
    """
    Main application code to run the ItemRoutingSystem application.
    """
    app = ItemRoutingSystem()
    app.run()


if __name__ == "__main__":
    main()
<|MERGE_RESOLUTION|>--- conflicted
+++ resolved
@@ -1,2342 +1,2338 @@
-"""
-Welcome to Item Routing System!
-
-Authors: Joseph Abero, ChatGPT
-
-ItemRoutingSystem is a text-based application used to provide store workers with
-directions to gather shopping items around a warehouse.
-"""
-
-from constants import *
-from menu import Menu
-
-from copy import deepcopy
-import heapq
-import itertools
-import os
-import random
-import signal
-import sys
-import time
-
-class ItemRoutingSystem:
-    """
-    Main application for providing directions for a single worker to gather items.
-
-    Handles user inputs, generation of the map, and settings.
-    """
-    WORKER_START_SYMBOL = 'S'
-    WORKER_END_SYMBOL   = 'E'
-    ITEM_SYMBOL         = chr(ord("▣"))
-    ORDERED_ITEM_SYMBOL = '‼'
-
-    def __init__(self):
-        """
-        Initializes ItemRoutingSystem application class.
-
-        Defaults a map with a worker starting position of (0, 0).
-        """
-        # Default debug mode
-        self.debug = False
-
-        # Default map size
-        self.map_x = 40
-        self.map_y = 21
-
-        # Default product info list
-        self.product_info = {}
-        self.product_file = None
-
-        # Default order list
-        self.order = []
-
-        # Default test case filename
-        self.test_case_file = None
-        self.test_product_file = None
-        self.test_cases = []
-
-        # Default worker settings
-        self.worker_mode = GenerateMode.MANUAL
-        self.starting_position = (0, 0)
-        self.ending_position = (0, 0)
-
-        # Default item settings
-        self.item_mode = GenerateMode.RANDOM
-        self.minimum_items = 0
-        self.maximum_items = 8
-        self.items = self.get_item_positions()
-
-        # Default algorithm
-        self.gathering_algo = AlgoMethod.DIJKSTRA
-        self.tsp_algorithm = AlgoMethod.BRANCH_AND_BOUND
-        self.maximum_routing_time = 15
-
-        # Generate initial map from default settings
-        self.map, self.inserted_order = self.generate_map()
-        self.graph = None
-
-        # Display welcome banner
-        banner = "------------------------------------------------------------"
-        self.log(banner)
-        self.log("")
-        self.log("")
-        self.log(f'{"Welcome to Item Routing System!".center(len(banner))}')
-        self.log("")
-        self.log("")
-        self.log(banner)
-
-    def log(self, *args, print_type=PrintType.NORMAL):
-        """
-        Logs information to screen depending on application's debug mode.
-
-        Args:
-            *args: Arguments to be printed to screen.
-
-            print_type (PrintType): Type of log to determine when log should be printed to screen.
-        """
-        if print_type == PrintType.NORMAL:
-            print(*args)
-
-        elif print_type == PrintType.DEBUG:
-            if self.debug:
-                print(*args)
-
-    def load_product_file(self, product_file_name):
-        """
-        Opens product file, parses information from the file, and stores the information
-        as a dictionary of tuples within the product_file_info member variable.
-
-        Args:
-            product_file_name (str): Absolute or relative file path to text file with
-                                     warehouse product location details.
-
-        Returns:
-            success (bool): Status of whether opening and parsing of file was successful.
-        """
-        success = True
-
-        try:
-            self.product_file = product_file_name
-            f = open(product_file_name, 'r')
-            next(f)
-
-            for line in f:
-                fields = line.strip().split()
-                self.product_info[int(fields[0])] = int(float(fields[1])), int(float(fields[2]))
-            f.close()
-        except FileNotFoundError:
-            success = False
-
-        return success
-
-    def load_test_case_file(self, test_case_filename):
-        cases = []
-        success = True
-
-        try:
-            with open(test_case_filename, "r") as f:
-
-                # Read in each line from the file
-                for i, line in enumerate(f.readlines()):
-
-                    # First line of the file is the product filename
-                    if i == 0:
-                        filename = line.rstrip()
-                        continue
-
-                    # Parse the line info
-                    size, products = line.split(": ")
-
-                    # Strip newline & convert ids to list
-                    product_ids = products.rstrip().split(", ")
-
-                    # Convert each id to integer
-                    product_ids = [int(p_id) for p_id in product_ids]
-
-                    cases.append((size, product_ids))
-        except FileNotFoundError:
-            success = False
-
-        if success:
-            self.test_cases = cases
-            self.test_product_file = filename
-
-        return success
-
-    def display_menu(self, menu_type, clear=True):
-        """
-        Creates and displays the appropriate menu.
-
-        Args:
-            menu_type (MenuType): Type of menu to display.
-            clear (bool): Option to clear screen.
-
-        Examples:
-            >>> ItemRoutingSystem.display(MenuType.MAIN_MENU)
-            ------------------------------------------------------------
-                                     Main Menu
-            ------------------------------------------------------------
-
-            1. View Map
-            2. Settings
-            3. Exit
-
-        """
-        menu = None
-
-        if menu_type == MenuType.MAIN_MENU:
-            menu = Menu("Main Menu")
-            menu.add_option(1, "View Map")
-            menu.add_option(2, "Settings")
-            menu.add_option(3, "Exit")
-
-        elif menu_type == MenuType.VIEW_MAP:
-            menu = Menu("View Map Menu")
-            menu.add_option(1, "Create Order")
-            menu.add_option(2, "Get Path for Order")
-            menu.add_option(3, "Get Path to Product")
-            menu.add_option(4, "Get Location of Product")
-
-            # Only expose advanced setting option in debug mode
-            if self.debug:
-                menu.add_option(5, "Generate New Map")
-                menu.add_option(6, "Back")
-            else:
-                menu.add_option(5, "Back")
-
-        elif menu_type == MenuType.SETTINGS:
-            menu = Menu("Settings Menu")
-            menu.add_option(1, "Load Product File")
-            menu.add_option(2, "Set Worker Starting Position Mode")
-            menu.add_option(3, "Set Worker Ending Position Mode")
-            menu.add_option(4, "Set Maximum Items Ordered")
-            menu.add_option(5, "Set Routing Time Maximum")
-            menu.add_option(6, "Toggle Debug Mode")
-
-            if self.debug:
-                menu.add_option(7, "Advanced Settings")
-                menu.add_option(8, "Back")
-
-            else:
-                menu.add_option(7, "Back")
-
-            info = "Current Settings:\n" \
-                   f"  Loaded Product File: {self.product_file}\n" \
-                   f"  Worker Settings:\n" \
-                   f"   Starting Position: {self.starting_position}\n" \
-                   f"   Ending Position: {self.ending_position}\n" \
-                   f"  Maximum Routing Time: {self.maximum_routing_time}\n" \
-                   f"  Debug Mode: {self.debug}\n"
-
-            menu.set_misc_info(info)
-
-        elif menu_type == MenuType.ADVANCED_SETTINGS:
-            menu = Menu("Advanced Settings Menu")
-            menu.add_option(1, "Set Map Size")
-            menu.add_option(2, "Set Item Position Mode")
-            menu.add_option(3, "Set Map Orientation")
-            menu.add_option(4, "Set Gathering Algorithm")
-            menu.add_option(5, "Set TSP Algorithm")
-            menu.add_option(6, "Load Test Case File")
-            menu.add_option(7, "Run Test Cases")
-            menu.add_option(8, "Back")
-
-            position_str = ' '.join(str(p) for p in self.items)
-            if len(self.items) > 10:
-                file = "positions.txt"
-
-                # Write positions to file if too many to print to screen
-                with open(file, "w+") as f:
-                    for position in self.items:
-                        x, y = position
-                        f.write(f"({x}, {y})\n")
-
-                position_str = f"See '{file}' for list of item positions."
-
-            info = "Current Advanced Settings:\n" \
-                   f"Map Size: {self.map_x}x{self.map_y}\n" \
-                   f"\n" \
-                   f"Worker Settings:\n" \
-                   f"  Mode: {self.worker_mode}\n" \
-                   f"  Gathering Algorithm: {self.gathering_algo}\n" \
-                   f"  TSP Algorithm: {self.tsp_algorithm}\n" \
-                   f"Item Settings:\n" \
-                   f"  Mode: {self.item_mode}\n" \
-                   f"  Number of Items: {len(self.items)}\n" \
-                   f"  Positions: {position_str}\n" \
-                   f"Debug Mode: {self.debug}\n"
-
-            menu.set_misc_info(info)
-
-        elif menu_type == MenuType.LOAD_PRODUCT_FILE:
-            menu = Menu("Load Product File Menu")
-
-        elif menu_type == MenuType.LOAD_TEST_CASE_FILE:
-            menu = Menu("Load Test Case File Menu")
-
-        elif menu_type == MenuType.GATHER_ALGO_METHOD:
-            menu = Menu("Set Gathering Algorithm")
-            menu.add_option(1, "Use Order of Insertion")
-            menu.add_option(2, "Brute Force")
-            menu.add_option(3, "Dijkstra")
-            menu.add_option(4, "Back")
-
-        elif menu_type == MenuType.TSP_ALGO_METHOD:
-            menu = Menu("Set TSP Algorithm")
-            menu.add_option(1, "Branch and Bound")
-            menu.add_option(2, "Localized Minimum Path")
-            menu.add_option(3, "Back")
-
-        elif menu_type == MenuType.WORKER_START_POSITION:
-            menu = Menu("Set Starting Worker Position Mode")
-
-            if self.debug:
-                menu.add_option(1, "Randomly Set Position")
-                menu.add_option(2, "Manually Set Position")
-                menu.add_option(3, "Back")
-
-        elif menu_type == MenuType.WORKER_ENDING_POSITION:
-            menu = Menu("Set Ending Worker Position Mode")
-
-            if self.debug:
-                menu.add_option(1, "Randomly Set Position")
-                menu.add_option(2, "Manually Set Position")
-                menu.add_option(3, "Back")
-
-        elif menu_type == MenuType.ITEM_POSITION:
-            menu = Menu("Set Item Position Mode")
-            menu.add_option(1, "Randomly Set Position")
-            menu.add_option(2, "Manually Set Position")
-            menu.add_option(3, "Back")
-
-        if menu:
-            menu.display(clear=clear)
-
-    def generate_map(self, positions=None):
-        """
-        Generates a list of lists to represent a map of items.
-
-        The starting worker position will be placed as specified by the internal
-        starting position.
-        Items will be placed depending on positions passed in or previously determined positions.
-
-        For debugging purposes, instead of logging all item positions to screen, it
-        creates a `positions.txt` file in the directory where the application is running
-        if there are more than 10 items within the list.
-
-        Args:
-            positions (list of tuples): List of item positions to be placed within the grid.
-
-        Returns:
-            grid (list of lists): Map which contains worker starting position
-                                  and randomly placed items.
-
-            inserted_order (list of tuples): Positions of items in order of when
-                                             inserted to grid.
-        """
-        # Create list of lists to generate map
-        # x is number of columns, y is number of rows
-        grid = []
-        for _ in range(self.map_x):
-            grid.append(['_' for _ in range(self.map_y)])
-
-        # Get order of list of items inserted
-        inserted_order = []
-
-        # Set the starting position (Defaults to (0, 0))
-        grid[self.starting_position[0]][self.starting_position[1]] = ItemRoutingSystem.WORKER_START_SYMBOL
-
-        if self.starting_position != self.ending_position:
-            grid[self.ending_position[0]][self.ending_position[1]] = ItemRoutingSystem.WORKER_END_SYMBOL
-
-        # Insert item positions
-        if positions is None:
-            if self.debug:
-                if len(self.items) > 10:
-                    file = "positions.txt"
-
-                    # Write positions to file if too many to print to screen
-                    with open(file, "w+") as f:
-                        for position in self.items:
-                            x, y = position
-                            f.write(f"({x}, {y})\n")
-
-                    self.log(f"See '{file}' for list of item positions.", print_type=PrintType.DEBUG)
-                else:
-                    self.log(self.items, print_type=PrintType.DEBUG)
-
-            positions = self.items
-
-        for position in positions:
-            # Set position in grid
-            x, y = position
-
-            # Only set item if its position is within defined grid
-            if x < self.map_x and y < self.map_y:
-                grid[x][y] = ItemRoutingSystem.ITEM_SYMBOL
-                inserted_order.append((x, y))
-
-        return grid, inserted_order
-
-    def display_map(self):
-        """
-        Prints map to screen with a legend. Map will be centered within the
-        banner.
-
-        Examples:
-            >>> ItemRoutingSystem.display_map()
-            ------------------------------------------------------------
-                              Warehouse Map Layout
-            ------------------------------------------------------------
-                                    0 S _ ▩ _ _
-                                    1 _ ▩ _ ▩ _
-                                    2 _ _ _ _ _
-                                    3 ▩ _ ▩ ▩ ▩
-                                    4 _ _ _ ▩ _
-                                      0 1 2 3 4
-
-                                      LEGEND:
-                             'S': Worker Starting Spot
-                                 '▩': Item
-                          Positions are labeled as (X, Y)
-
-            Current Settings:
-              Worker Position: (0, 0)
-              Ordered Item Maximum: 8
-              Gathering Algorithm: Dijkstra
-              Maximum Time To Process: 60
-              Debug Mode: False
-        """
-        banner_length = 60
-        banner = Menu("Warehouse Map Layout")
-        banner.display()
-
-        grid = []
-        for y in reversed(range(len(self.map[0]))):
-            col = []
-            for x in range(len(self.map)):
-                # Only display item if its position is within defined grid
-                if x < self.map_x and y < self.map_y:
-                    col.append(self.map[x][y])
-            grid.append(col)
-
-        for i, col in zip(reversed(range(len(grid))), grid):
-            row_string = f"{i:2} "
-
-            for j, val in enumerate(col):
-                row_string += val + " " * len(str(j))
-
-            self.log(row_string.center(banner_length))
-
-        left_spacing = len(str(i)) + 2
-        self.log(f"{' ':{left_spacing}}" + " ".join(str(i) for i in range(len(self.map))).center(banner_length))
-
-        self.log("")
-        self.log("LEGEND:".center(banner_length))
-        self.log(f"{ItemRoutingSystem.WORKER_START_SYMBOL}: Worker Starting Spot".center(banner_length))
-        self.log(f"{ItemRoutingSystem.WORKER_END_SYMBOL}: Worker Ending Spot".center(banner_length))
-        self.log(f"{ItemRoutingSystem.ITEM_SYMBOL}: Item".center(banner_length))
-        self.log(f"{ItemRoutingSystem.ORDERED_ITEM_SYMBOL}: Ordered Item".center(banner_length))
-        self.log("Positions are labeled as (X, Y)".center(banner_length))
-        self.log("X is the horizontal axis, Y is the vertical axis".center(banner_length))
-        self.log("")
-        self.log("Missing Worker Ending Spot means it overlaps with Starting Spot")
-        self.log("")
-
-        settings_info = "Current Settings:\n" \
-                        f"  Worker Position: {self.starting_position}\n" \
-                        f"  Ordered Item Maximum: {self.maximum_items}\n" \
-                        f"  Algorithm: {self.tsp_algorithm}\n" \
-                        f"  Maximum Routing Time: {self.maximum_routing_time}\n" \
-                        f"  Debug Mode: {self.debug}\n"
-
-        self.log(settings_info)
-
-    def display_path_in_map(self, steps):
-        path = []
-        original_map = deepcopy(self.map)
-
-        for step in steps:
-            # From (0, 5), move right 10 to (10, 5).
-            if step.startswith("From"):
-                for direction in ["right", "left", "up", "down"]:
-                    if direction in step:
-                        parsed = step.split(" ")
-
-                        start_x = int(parsed[1][1:-1])  # Parse '(0,'
-                        start_y = int(parsed[2][:-2])   # Parse ' 5)'
-
-                        dir_index = parsed.index(direction)
-                        step_magnitude = int(parsed[dir_index + 1])  # Parse 'right 10'
-
-
-                        end_x = int(parsed[dir_index + 3][1:-1])  # Parse '(10,'
-                        end_y = int(parsed[dir_index + 4][:-2])   # Parse '5).'
-
-                        step_values = {
-                            "type": "move",
-                            "start": (start_x, start_y),
-                            "direction": direction,
-                            "step_magnitude": step_magnitude,
-                            "end": (end_x, end_y)
-                        }
-
-                        path.append(step_values)
-
-            elif step.startswith("Pickup item"):
-                parsed = step.split(" ")
-
-                end_x = int(parsed[3][1:-1])
-                end_y = int(parsed[4][:-2])
-
-                step_values = {
-                    "type": "pickup",
-                    "end": (end_x, end_y)
-                }
-
-                path.append(step_values)
-
-        arrows = {
-            "left": chr(ord('←')),
-            "right": chr(ord('→')),
-            "up": chr(ord('↑')),
-            "down": chr(ord('↓')),
-            "up_down": chr(ord('⇅')),
-            "left_right": chr(ord('⇄'))
-        }
-
-        for step in path:
-
-            if step["type"] == "move":
-                start = step["start"]
-                for i in range(step["step_magnitude"]):
-                    x, y = start
-                    if step["direction"] == "up":
-                        y += i
-
-                    elif step["direction"] == "down":
-                        y -= i
-
-                    elif step["direction"] == "left":
-                        x -= i
-
-                    elif step["direction"] == "right":
-                        x += i
-
-                    if self.map[x][y] == ItemRoutingSystem.WORKER_START_SYMBOL or \
-                       self.map[x][y] == ItemRoutingSystem.WORKER_END_SYMBOL:
-                        continue
-
-                    elif self.map[x][y] == '_':
-                        self.map[x][y] = arrows[step["direction"]]
-
-                    elif self.map[x][y] in [arrows["up"], arrows["down"]]:
-                        self.map[x][y] = arrows["up_down"]
-
-                    elif self.map[x][y] in [arrows["left"], arrows["right"]]:
-                        self.map[x][y] = arrows["left_right"]
-
-            elif step["type"] == "pickup":
-                x, y = step["end"]
-                self.map[x][y] = ItemRoutingSystem.ORDERED_ITEM_SYMBOL
-
-        self.display_map()
-
-        # Restore Original Map
-        self.map = deepcopy(original_map)
-
-    def move_to_target(self, start, end):
-        """
-        Helper function to evaluate moves to make between a start and end
-        position.
-
-        Args:
-            start (tuple): Starting position specified as (X, Y) position.
-            end   (tuple): End position to move to specified as (X, Y) position.
-
-        Returns:
-            move (str): String describing move to make to reach position.
-            total_steps (int): Total number of steps taken.
-
-        Examples:
-            >>> ItemRoutingSystem.move_to_target((0, 0), (2, 0))
-            "From (0, 0), move right 2 to (2, 0).", (2, 0)
-        """
-        current_position = start
-        x_done = y_done = False
-        x_direction = y_direction = None
-        x_diff = y_diff = 0
-
-        # Move X position
-        if current_position[0] != end[0]:
-            x_diff = end[0] - current_position[0]
-
-            # Move Left
-            if x_diff < 0:
-                x_position = (current_position[0] - x_diff, current_position[1])
-                x_direction = "left"
-
-            # Move Right
-            elif x_diff > 0:
-                x_position = (current_position[0] + x_diff, current_position[1])
-                x_direction = "right"
-
-        # Move Y position
-        if current_position[1] != end[1]:
-            y_diff = end[1] - current_position[1]
-
-            # Move Up
-            if y_diff < 0:
-                y_position = (current_position[0], current_position[1] - y_diff)
-                y_direction = "down"
-
-            # Move Down
-            elif y_diff > 0:
-                y_position = (current_position[0], current_position[1] + y_diff)
-                y_direction = "up"
-
-        move = f"From {start}"
-        if x_direction and y_direction:
-            move += f", move {x_direction} {abs(x_diff)} and move {y_direction} {abs(y_diff)}"
-        elif x_direction:
-            move += f", move {x_direction} {abs(x_diff)}"
-        elif y_direction:
-            move += f", move {y_direction} {abs(y_diff)}"
-        move += f" to {end}."
-
-        total_steps = abs(x_diff) + abs(y_diff)
-
-        return move, total_steps
-
-    def process_order(self, product_ids):
-        shelves = {}
-
-        for product_id in product_ids:
-            if product_id in self.product_info:
-                # Get Location
-                location = self.product_info[product_id]
-
-                # Group Product ID in Shelf location
-                if location not in shelves:
-                    shelves[location] = []
-                shelves[location].append(product_id)
-
-        grouped_items = []
-        for shelf in shelves:
-            grouped_items += shelves[shelf]
-
-        # Add starting and ending nodes
-        return ['Start'] + grouped_items + ['End']
-
-    def build_graph_for_order(self, product_ids):
-
-        def is_valid_position(x, y):
-            is_in_bounds = 0 <= x < self.map_x and \
-                           0 <= y < self.map_y
-
-            is_open_position = self.map[x][y] != ItemRoutingSystem.ITEM_SYMBOL
-
-            return is_in_bounds and is_open_position
-
-        graph = {}
-
-        directions = {
-            "N": (0, 1),
-            "S": (0, -1),
-            "E": (1, 0),
-            "W": (-1, 0)
-        }
-
-        for start in product_ids:
-            for end in product_ids:
-
-                # Skip for invalid pairs
-                if start == end   or \
-                   start == "End" or \
-                   end == "Start" or \
-                   start == "Start" and end == "End":
-                    self.log(f"Skipping pair: {start, end}", print_type=PrintType.MINOR)
-                    continue
-
-                for start_dir in directions:
-                    # Set to None if 'Start' node
-                    start_dir = None if start == 'Start' else start_dir
-
-                    # Calculate access point locations
-                    valid_directions = {}
-                    for end_dir, (dx, dy) in directions.items():
-
-                        # Get target end position
-                        if end == "End":
-                            x, y = self.ending_position
-                        else:
-                            end_position = self.product_info[end]
-                            x, y = end_position[0] + dx, end_position[1] + dy
-
-                        # Don't add invalid position
-                        if not is_valid_position(x, y):
-                            self.log(f"Invalid access point position: {x, y}", print_type=PrintType.MINOR)
-                            valid_directions[end_dir] = {
-                                "location": None,
-                                "cost": None,
-                                "path": []
-                            }
-
-                        # Add valid positions & get path
-                        else:
-                            # Get starting position
-                            if start == "Start":
-                                start_position = self.starting_position
-                            else:
-                                start_x = self.product_info[start][0] + directions[start_dir][0]
-                                start_y = self.product_info[start][1] + directions[start_dir][1]
-
-                                if not is_valid_position(start_x, start_y):
-                                    self.log(f"({start_x}, {start_y}) Not a VALID STARTING POSITION", print_type=PrintType.MINOR)
-                                    continue
-
-                                start_position = (start_x, start_y)
-
-
-                            # Get path from starting position to target position
-                            path, cost = self.dijkstra(self.map, start_position, (x, y))
-                            updated_path = self.collapse_directions(path)
-
-                            valid_directions[end_dir] = {
-                                "location": (x, y),
-                                "cost": cost,
-                                "path": updated_path
-                            }
-
-                    if valid_directions:
-                        graph[(start, end, start_dir)] = valid_directions
-
-        return graph
-
-    def print_matrix(self, matrix):
-        print_matrix = {}
-
-        for key, val in matrix.items():
-            temp_val = deepcopy(val)
-            for k, v in temp_val.items():
-                if "path" in v:
-                    v.pop("location")
-                    v.pop("path")
-                # v.pop()
-            print_matrix[str(key)] = temp_val
-        self.log(print_matrix)
-
-    def matrix_reduction(self, matrix, source=None, dest=None):
-        """
-        Performs the matrix reduction for branch-and-bound
-        Returns a reduced matrix
-        """
-        temp_matrix = deepcopy(matrix)
-        reduction_cost = 0
-
-        # when taking a path, set the corresponding row nad column to inf
-        if source:
-            reduction_cost += temp_matrix[ (source[0], source[1], source[2]) ][dest].get('cost')
-
-            if (reduction_cost == INFINITY):
-                return 0, temp_matrix
-
-            for k,v in temp_matrix.items():
-                if (source[0] == k[0]):
-                    for direc in v:
-                        v[direc]['cost'] = INFINITY
-                if (source[1] == k[1]):
-                    for direc in v:
-                        v[direc]['cost'] = INFINITY
-
-                self.log("Source set to Infinity", print_type=PrintType.MINOR)
-                # print_matrix(temp_matrix)
-
-
-        # Finds the minimum value to make a row have a zero
-        for key in temp_matrix.keys():
-            row_cost = INFINITY
-
-            for k,v in temp_matrix.items():
-                if (key[0] == k[0]):
-                    for direc in v:
-                        direc_cost = INFINITY if (v.get(direc).get('cost') is None) else v.get(direc).get('cost')
-                        row_cost = min(row_cost, direc_cost)
-
-            if (row_cost == INFINITY):
-                row_cost = 0;
-
-            # reduces the values in the matrix
-            for k,v in temp_matrix.items():
-                if (key[0] == k[0]):
-                    for direc in v:
-                        if (v.get(direc).get('cost') is None or v.get(direc).get('cost') == INFINITY):
-                            v[direc]['cost'] = INFINITY
-                        else:
-                            v[direc]['cost'] = (v.get(direc).get('cost') - row_cost)
-
-            if (row_cost != 0):
-                self.log(f"Row: {row_cost}", print_type=PrintType.MINOR)
-
-            reduction_cost += row_cost
-
-        self.log("Final Child", print_type=PrintType.MINOR)
-        # print_matrix(temp_matrix)
-        self.log(f"Reduction Cost: {reduction_cost}", print_type=PrintType.MINOR)
-        return reduction_cost, temp_matrix
-
-    def branch_and_bound(self, graph, order):
-        """
-        Applies the branch and bound algorithm to generate a path
-        """
-        queue = []
-        path = []
-
-        # 1. Create Matrix
-
-        # 2. Reduction
-        self.log("Parent Matrix", print_type=PrintType.MINOR)
-        reduced_cost, parent_matrix = self.matrix_reduction(graph)
-        child_matrix = deepcopy(parent_matrix)
-
-        # 3. Choose Random Start
-        # start_node, dest_node, start_dir = random.choice( list(graph) )
-        start_node, dest_node, start_dir = ('Start', 108335, None)
-
-        # 4. Set Upper Bound
-        upper_bound = order
-
-        # 5. Traversal
-        # (source, source_direction, level, cost, matrix, path)
-        queue.append( (start_node, start_dir, 0, reduced_cost, child_matrix, path) )
-
-        while queue:
-
-            # Get minimum cost node
-            index = 0
-            if len(queue) > 1:
-                minimum_cost = INFINITY
-                for i, (source, source_direction, level, cost, matrix, src_path) in enumerate(queue):
-                    if cost < minimum_cost:
-                        index = i
-
-            source, source_direction, level, cost, matrix, src_path = queue.pop(index)
-            self.log(f"New Source: {source}", print_type=PrintType.MINOR)
-            self.log(f"New Source Path: {cost} {src_path}", print_type=PrintType.MINOR)
-
-            # If all items have been picked up
-            if ( level == len(order)-2 ):
-                final_path = src_path + matrix[(source, "End", source_direction)]["N"]["path"]
-                cost += matrix[(source, "End", source_direction)]["N"]["cost"]
-
-                self.log(f"Reached Level: {final_path}", print_type=PrintType.MINOR)
-                return cost, final_path
-
-            for (start, dest, src_dir), values in matrix.items():
-
-                # Ignore "End" destination and other irrelevant entries
-                if (source == start and source_direction == src_dir and dest != "End"):
-                    highest_reduction = INFINITY
-                    chosen_start = chosen_direc = None
-                    chosen_matrix = None
-                    child_path = []
-
-                    for direc in values:
-                        if values.get(direc).get('cost') is None or (values.get(direc).get('cost') == INFINITY):
-                            self.log("Cost is None or Infinity", print_type=PrintType.MINOR)
-                            continue
-
-                        reduction, temp_matrix = self.matrix_reduction( matrix, (start, dest, src_dir), direc )
-
-                        # Filter for minimum Single Access Point
-                        if chosen_start is None or reduction + cost < highest_reduction:
-                            chosen_start = dest
-                            chosen_direc = direc
-                            highest_reduction = reduction + cost
-                            chosen_matrix = deepcopy(temp_matrix)
-                            self.log(f"Before Child Path: {child_path}", print_type=PrintType.MINOR)
-                            child_path = src_path + values[chosen_direc].get('path')
-                            self.log(f"After Child Path: {child_path}", print_type=PrintType.MINOR)
-
-                    if child_path:
-<<<<<<< HEAD
-                        print(f"Will Visit: {start}, {chosen_start}, {chosen_direc}")
-=======
-                        self.log(f"Will Visit: {start}, {chosen_start}, {chosen_direc}", print_type=PrintType.MINOR)
->>>>>>> b47b8264
-                        queue.append( (chosen_start, chosen_direc, level + 1, cost + reduction, chosen_matrix, child_path) )
-
-    def localized_min_path(self, graph, order):
-        """
-        find the optimal path with multiple access points
-
-        Args:
-            ordered_list: an organized list of product ID
-
-            graph: the distance graph using All-Pair-Shortest-Path
-
-        Returns:
-            path: a list of the locations
-        """
-        pre_node = None
-        access_direction = None
-
-        path = []
-        total_cost = 0
-
-        for product_id in order:
-            # start position
-            if product_id == 'Start':
-                pre_node = product_id
-                access_direction = None
-                continue
-
-            min_cost = float('inf')
-            shortest_path = []
-
-            # Choose one of the access points, and get the shortest path
-            for access_point, val in graph[(pre_node, product_id, access_direction)].items():
-                if val['cost'] is None:
-                    break
-                if min_cost is None or val['cost'] < min_cost:
-                    min_cost = val['cost']
-                    access_direction = access_point
-                    shortest_path = val['path']
-
-            if min_cost != float('inf'):
-                total_cost += min_cost
-            path += shortest_path
-            pre_node = product_id
-
-        self.log(f"Minimum Path: {path}", print_type=PrintType.MINOR)
-
-        return total_cost, path
-
-    def run_tsp_algorithm(self, graph, order, algorithm=None):
-        def timeout_handler(signum, frame):
-            self.log("Function timed out!")
-            raise Exception("Function Timeout")
-
-        # Setup timeout signal
-        signal.signal(signal.SIGALRM, timeout_handler) # seconds
-        signal.alarm(self.maximum_routing_time)
-
-        if algorithm is None:
-            algorithm = self.tsp_algorithm
-
-        # Choose algorithm to run
-        if algorithm == AlgoMethod.BRANCH_AND_BOUND:
-            algo_func = self.branch_and_bound
-
-        elif algorithm == AlgoMethod.LOCALIZED_MIN_PATH:
-            algo_func = self.localized_min_path
-
-        # Start Time for timing algorithm run time
-        start_time = time.time()
-
-        # Run Algorithm
-        try:
-            cost, path = algo_func(graph, order)
-
-        except Exception as exc:
-            # Algorithm timed out, return input order list
-            self.log(exc)
-            return None, order, self.maximum_routing_time
-
-        # End Time for timing algorithm run time
-        end_time = time.time()
-        total_time = end_time - start_time
-        self.log(f"Total Time: {(end_time - start_time):.4f}", print_type=PrintType.MINOR)
-
-        # Stop timeout signal
-        signal.alarm(0)
-
-        return cost, path, total_time
-
-    def gather_brute_force(self, targets):
-        """
-        Performs brute force algorithm to gather all valid permutations of desired path then
-        finds shortest path.
-
-        Args:
-            targets (list of tuples): Positions of item.
-
-        Returns:
-            min_path (list of tuples): List of item positions to traverse in order.
-        """
-        if self.debug:
-            start_time = time.time()
-
-        smallest = None
-        min_path = None
-
-        result = []
-        nodes = targets.copy()
-        start = nodes.pop(0)
-        end = nodes.pop()
-
-        paths = []
-        for node in itertools.permutations(nodes):
-            temp_path = list(node)
-            temp_path.insert(0, start)
-            temp_path.append(end)
-            paths.append(temp_path)
-
-        for path in paths:
-            distance = 0
-            for i in range(len(path)):
-                j = i + 1
-
-                if j < len(path):
-                    distance += abs(path[i][0] - path[j][0])
-                    distance += abs(path[i][1] - path[j][1])
-
-                    self.log(f"Path[i]: {path[i]} " \
-                             f"Path[j]: {path[j]} " \
-                             f"X Diff: {abs(path[i][0] - path[j][0])} " \
-                             f"Y Diff: {abs(path[i][1] - path[j][1])} " \
-                             f"Distance: {distance}",
-                             print_type=PrintType.DEBUG)
-
-            self.log(path, distance, print_type=PrintType.DEBUG)
-
-            if smallest is None or distance < smallest:
-                smallest = distance
-                min_path = list(path).copy()
-
-        if self.debug:
-            end_time = time.time()
-            self.log(f"Total Time: {(end_time - start_time):.4f}")
-            self.log(f"Minimum Path: {min_path}")
-            self.log(f"Shortest Number of Steps: {smallest}")
-
-        return min_path
-
-    def dijkstra(self, grid, start, target):
-        """
-        Performs dijkstra’s algorithm to gather shortest path to a desired position within the given grid.
-
-        Args:
-            grid(list of lists): Positions of items within the grid.
-
-            target (tuples): Position of item to search for.
-
-        Returns:
-            path (list of tuples): List of item positions to traverse in order.
-        """
-
-        def is_valid_position(x, y):
-            return 0 <= x < self.map_x and \
-                   0 <= y < self.map_y
-
-        x, y = target
-        if not is_valid_position(x, y):
-            self.log(f"Invalid target position: {target}", print_type=PrintType.MINOR)
-            return [], None
-
-        # Initialize the distance to all positions to infinity and to the starting position to 0
-        dist = {(i, j): float('inf') for i in range(self.map_x) for j in range(self.map_y)}
-        dist[start] = 0
-
-        # Initialize the priority queue with the starting position
-        pq = [(0, start)]
-
-        # Initialize the previous position dictionary
-        prev = {}
-        total_cost = 0
-        
-        while pq:
-            # Get the position with the smallest distance from the priority queue
-            (cost, position) = heapq.heappop(pq)
-
-            # If we've found the target, we're done
-            if position == target:
-                self.log(f"Found path to target {target} with cost {cost}!", print_type=PrintType.MINOR)
-                total_cost = cost
-                break
-
-            # Check the neighbors of the current position
-            for (dx, dy) in [(0, 1), (0, -1), (1, 0), (-1, 0)]:
-                x, y = position[0] + dx, position[1] + dy
-
-                self.log(position, (x, y), print_type=PrintType.MINOR)
-
-                if not is_valid_position(x, y):
-                    self.log(f"Skipping {(x, y)}: Invalid Position", print_type=PrintType.MINOR)
-                    continue
-
-                if grid[x][y] == ItemRoutingSystem.ITEM_SYMBOL:
-                    self.log(f"Skipping {(x, y)}: Item", print_type=PrintType.MINOR)
-                    continue
-
-                # Compute the distance to the neighbor
-                neighbor_cost = cost + 1
-
-                # Update the distance and previous position if we've found a shorter path
-                if neighbor_cost < dist[(x, y)]:
-                    dist[(x, y)] = neighbor_cost
-                    prev[(x, y)] = position
-                    heapq.heappush(pq, (neighbor_cost, (x, y)))
-
-        # Reconstruct the path
-        path = []
-        while position != start:
-            path.append(position)
-            position = prev[position]
-        path.append(start)
-        path.reverse()
-
-        if target in path:
-            self.log(f"Path found with cost {total_cost}: {path}", print_type=PrintType.MINOR)
-            return path, total_cost
-        else:
-            self.log("Path not found", print_type=PrintType.DEBUG)
-            return [], None
-
-    def get_targets(self):
-        """
-        Gets a full list of targets. Uses stored worker starting position as first and last
-        indices.
-
-        Returns:
-            targets (list of tuples): Positions of the worker and items.
-        """
-        if self.debug:
-            start_time = time.time()
-
-        targets = []
-
-        if self.inserted_order:
-            targets = self.inserted_order.copy()
-            targets.insert(0, self.starting_position)
-            targets.append(self.ending_position)
-
-        if self.debug:
-            end_time = time.time()
-            self.log(f"Total Time: {(end_time - start_time):.4f}")
-
-        return targets
-
-    def collapse_directions(self, positions, skip_duplicate=True):
-        result = []
-        prev_x = prev_y = None
-        prev_dir = direction = None
-
-        for position in positions:
-            x, y = position
-
-            # Skip first position
-            if prev_x is None:
-                result.append(position)
-                prev_x, prev_y = position
-                continue
-
-            # Determine Direction
-            if prev_x != x:
-                if prev_x > x:
-                    direction = 'x+'
-                else:
-                    direction = 'x-'
-
-            elif prev_y != y:
-                if prev_y > y:
-                    direction = 'y+'
-                else:
-                    direction = 'y-'
-
-            if skip_duplicate:
-                #  Skip second position
-                if prev_dir is None:
-                    prev_dir = direction
-                    prev_x, prev_y = position
-                    continue
-
-            # Evaluate if direction changed
-            if prev_dir != direction:
-                prev_dir = direction
-                result.append((prev_x, prev_y))
-
-            prev_x, prev_y = position
-
-        result.append(positions[-1])
-
-        return result
-
-    def get_descriptive_steps(self, positions, targets, collapse=True):
-        """
-        Gets a list of directions to gather all items beginning from the
-        internal starting position and returning to the starting position.
-
-        Algorithm gathers list of target items by prioritizing top rows and
-        moves down to the last row.
-
-        Items are then gathered in order by list of positions. The worker may only
-        move in directions up, down, left, or right.
-
-        Args:
-            positions (list of tuples): List of item positions and in the order
-                                to be traveled through.
-
-            target (tuple): Target item to pick up
-
-        Returns:
-            path (list of str): List of English directions worker should take to gather
-                                all items from starting position.
-        """
-        def is_at_access_point_to_target(position, target):
-            is_right = (position[0] + 1) == target[0] and (position[1] == target[1])
-            is_left  = (position[0] - 1) == target[0] and (position[1] == target[1])
-            is_above = (position[0]) == target[0] and (position[1] + 1 == target[1])
-            is_below = (position[0]) == target[0] and (position[1] - 1 == target[1])
-
-            return is_right or is_left or is_above or is_below
-
-        if collapse:
-            updated_positions = self.collapse_directions(positions)
-
-        # Manually remove duplicates
-        else:
-            prev_position = None
-            updated_positions = []
-            for position in positions:
-                if prev_position == position:
-                    continue
-
-                prev_position = position
-                updated_positions.append(position)
-
-        start = updated_positions.pop(0)
-        end = updated_positions.pop()
-
-        path = []
-        path.append(f"Start at position {start}!")
-        current_position = start
-        total_steps = 0
-
-        # Preprocessing
-        for position in updated_positions:
-            prev_position = current_position
-            move, steps = self.move_to_target(current_position, position)
-            current_position = position
-            total_steps += steps
-            path.append(move)
-
-            # At Access Point for target position
-            for target in targets:
-                if is_at_access_point_to_target(position, target):
-                    path.append(f"Pickup item at {target}.")
-                    break
-
-        back_to_start, steps = self.move_to_target(current_position, end)
-        total_steps += steps
-        path.append(back_to_start)
-        path.append("Pickup completed.")
-
-        self.log(f"Total Steps: {total_steps}", print_type=PrintType.DEBUG)
-
-        return path
-
-    def get_items(self, option, target):
-        """
-        Helper function to retrieve list of directions depending on the
-        gathering algorithm setting.
-
-        Args:
-            option (AlgoMethod): Gathering algorithm to be used.
-
-        Returns:
-            result (list of str): List of directions worker should take to gather
-                                  all items from starting position.
-
-        """
-        path = []
-
-        self.log(f"Inserted Item Order: {self.inserted_order}", print_type=PrintType.DEBUG)
-
-        if option == AlgoMethod.ORDER_OF_INSERTION:
-            # targets = self.get_targets()
-            targets = [self.starting_position, target, self.ending_position]
-            result = self.get_descriptive_steps(targets, [target])
-            return result
-
-        elif option == AlgoMethod.BRUTE_FORCE:
-            # targets = self.get_targets()
-            targets = [self.starting_position, target, self.ending_position]
-            path = self.gather_brute_force(targets)
-            result = self.get_descriptive_steps(path, [target])
-            return result
-
-        elif option == AlgoMethod.DIJKSTRA:
-            shortest_path = []
-
-            # Maximum Routing Time Setup
-            timeout = False
-            t_temp = 0.0
-            t_thresh = self.maximum_routing_time
-            t_start = time.time()
-
-            # Run Dijkstra's for every position next to the target item
-            for (dx, dy) in [(0, 1), (0, -1), (1, 0), (-1, 0)]:
-                # Maximum Routing Time Check
-                t_temp += time.time() - t_start
-                if (t_temp >= t_thresh):
-                    timeout = True
-                    shortest_path = path
-                    break
-
-                x, y = target[0] + dx, target[1] + dy
-
-                path, _ = self.dijkstra(self.map, self.starting_position, (x, y))
-
-                if path:
-                    if len(path) < len(shortest_path) or not shortest_path:
-                        shortest_path = path
-
-                self.log(f"Shortest Path for {(x, y)}: {shortest_path}", print_type=PrintType.DEBUG)
-
-            result = []
-            if shortest_path:
-                self.log(f"Path to product is: {shortest_path}", print_type=PrintType.DEBUG)
-                path, _ = self.dijkstra(self.map, shortest_path[-1], self.ending_position)
-                shortest_path = shortest_path + path[1:]
-                result = self.get_descriptive_steps(shortest_path, [target])
-            elif timeout:
-                path = [self.starting_position, target, self.ending_position]
-                result = self.get_descriptive_steps(path, [target])
-            return result
-
-    def verify_settings_range(self, value, minimum, maximum):
-        """
-        Helper function to validate the value is within the specified range.
-
-        Args:
-            value   (int): Integer value to validate
-            minimum (int): Smallest integer value allowed
-            maximum (int): Largest integer value allowed
-
-        Returns:
-            True if value falls within minimum and maximum value.
-            False otherwise.
-        """
-        try:
-            if minimum <= int(value) <= maximum:
-                return True
-            elif int(value) < minimum:
-                self.log(f"Try again! {value} is too small, must be minimum {minimum}.")
-            elif int(value) > maximum:
-                self.log(f"Try again! {value} is too large, must be maximum {maximum}.")
-            else:
-                self.log(f"Invalid option: {value}")
-        except Exception as e:
-            self.log(f"Invalid option: {value}")
-
-        return False
-
-    def set_map_size(self):
-        """
-        Sets internal map size to be generated.
-
-        Requires user input to be within allowable range.
-
-        Returns:
-            success (bool): Successfully updated map size
-        """
-        banner = Menu("Set Map Size")
-        banner.display()
-
-        minimum_x = 5
-        minimum_y = 5
-        maximum_x = 40
-        maximum_y = 40
-
-        success = False
-
-        x = input(f"Set Map X Size (Currently {self.map_x}, Minimum {minimum_x}, Max {maximum_x}): ")
-        y = input(f"Set Map Y Size (Currently {self.map_y}, Minimum {minimum_y}, Max {maximum_y}): ")
-
-        x_success = self.verify_settings_range(x, minimum_x, maximum_x)
-        y_success = self.verify_settings_range(y, minimum_y, maximum_y)
-
-        if x_success and y_success:
-            self.map_x = int(x)
-            self.map_y = int(y)
-            success = True
-
-        self.log(f"Current Map Size: {self.map_x}x{self.map_y}")
-        return success
-
-    def set_worker_starting_position(self):
-        """
-        Sets an internal starting position for the worker.
-
-        Requires user input to be within limits of map size.
-
-        Returns:
-            success (bool): Status to indicate if worker position set successfully
-        """
-        success = False
-
-        if self.worker_mode == GenerateMode.RANDOM:
-            while not success:
-                x = random.randint(0, self.map_x - 1)
-                y = random.randint(0, self.map_y - 1)
-
-                # Verify Item and Worker Positions do not overlap
-                if (x, y) not in self.items:
-                    self.starting_position = (x, y)
-                    success = True
-
-        elif self.worker_mode == GenerateMode.MANUAL:
-            banner = Menu("Set Worker Starting Position")
-            banner.display()
-
-            while not success:
-                x = input(
-                    f"Set starting X position (Currently {self.starting_position[0]}, Maximum {self.map_x - 1}): ")
-                y = input(
-                    f"Set starting Y position (Currently {self.starting_position[1]}, Maximum {self.map_y - 1}): ")
-
-                x_success = self.verify_settings_range(x, 0, self.map_x - 1)
-                y_success = self.verify_settings_range(y, 0, self.map_y - 1)
-
-                if x_success and y_success:
-
-                    # Overlapping Item and Worker Positions
-                    if (int(x), int(y)) in self.items:
-                        self.log("Worker position is the same as a item position! Please Try Again.\n")
-
-                    else:
-                        self.starting_position = (int(x), int(y))
-                        success = True
-
-                self.log(f"Current Worker Starting Position: {self.starting_position}")
-        return success
-
-
-    def set_worker_ending_position(self):
-        """
-        Sets an internal starting position for the worker.
-
-        Requires user input to be within limits of map size.
-
-        Returns:
-            success (bool): Status to indicate if worker position set successfully
-        """
-        success = False
-
-        if self.worker_mode == GenerateMode.RANDOM:
-            while not success:
-                x = random.randint(0, self.map_x - 1)
-                y = random.randint(0, self.map_y - 1)
-
-                # Verify Item and Worker Positions do not overlap
-                if (x, y) not in self.items:
-                    self.ending_position = (x, y)
-                    success = True
-
-        elif self.worker_mode == GenerateMode.MANUAL:
-            banner = Menu("Set Worker Ending Position")
-            banner.display()
-
-            while not success:
-                x = input(
-                    f"Set ending X position (Currently {self.ending_position[0]}, Maximum {self.map_x - 1}): ")
-                y = input(
-                    f"Set ending Y position (Currently {self.ending_position[1]}, Maximum {self.map_y - 1}): ")
-
-                x_success = self.verify_settings_range(x, 0, self.map_x - 1)
-                y_success = self.verify_settings_range(y, 0, self.map_y - 1)
-
-                if x_success and y_success:
-
-                    # Overlapping Item and Worker Positions
-                    if (int(x), int(y)) in self.items:
-                        self.log("Worker position is the same as a item position! Please Try Again.\n")
-
-                    else:
-                        self.ending_position = (int(x), int(y))
-                        success = True
-
-                self.log(f"Current Worker Ending Position: {self.ending_position}")
-        return success
-
-
-    def get_item_positions(self):
-        """
-        Gets item positions depending on current item position mode.
-
-            Item Modes:
-            1. Manual Mode
-                A. Choose number of items
-                B. Set positions for each item (cannot repeat position)
-
-            2. Random Mode
-                A. Set minimum number of items
-                B. Set maximum number of items
-
-
-        Returns:
-            item_positions (list of tuples): Positions of items on the map.
-        """
-        item_positions = []
-
-        if self.item_mode == GenerateMode.LOADED_FILE:
-            if self.product_file:
-                for product, position in self.product_info.items():
-                    item_positions.append(position)
-
-        elif self.item_mode == GenerateMode.RANDOM:
-            number_of_items = random.randint(self.minimum_items, self.maximum_items)
-
-            for _ in range(number_of_items):
-                success = False
-                while not success:
-                    x = random.randint(0, self.map_x - 1)
-                    y = random.randint(0, self.map_y - 1)
-
-                    position = (x, y)
-
-                    # Repeat Item Position
-                    if position in item_positions:
-                        self.log("Repeat item position! Please Try Again.\n", print_type=PrintType.DEBUG)
-
-                    # Overlapping Item and Worker Positions
-                    elif position == self.starting_position:
-                        self.log("Item position is the same as the starting worker position! Please Try Again.\n",
-                                 print_type=PrintType.DEBUG)
-
-                    elif position == self.ending_position:
-                        self.log("Item position is the same as the ending worker position! Please Try Again.\n",
-                                 print_type=PrintType.DEBUG)
-
-                    else:
-                        item_positions.append(position)
-                        success = True
-
-        elif self.item_mode == GenerateMode.MANUAL:
-            banner = Menu("Set Item Starting Position")
-            banner.display()
-
-            number_of_items = input(f"Set number of items (Up to {self.maximum_items}): ")
-
-            item_success = self.verify_settings_range(number_of_items, self.minimum_items, self.maximum_items)
-
-            if not item_success:
-                self.log("Failed to set number of items in range.")
-                return []
-
-            for item in range(int(number_of_items)):
-                x_success = False
-                y_success = False
-
-                while not x_success or not y_success:
-
-                    self.log(f"\nFor Item #{item + 1}:")
-                    x = input(f"Set X position (0 - {self.map_x - 1}): ")
-                    y = input(f"Set Y position (0 - {self.map_y - 1}): ")
-
-                    x_success = self.verify_settings_range(x, 0, self.map_x - 1)
-                    y_success = self.verify_settings_range(y, 0, self.map_y - 1)
-
-                    position = (int(x), int(y))
-                    # Within Valid Range
-                    if x_success and y_success:
-
-                        # Repeat Item Position
-                        if position in item_positions:
-                            self.log("Repeat item position! Please Try Again.\n")
-
-                        # Overlapping Item and Worker Positions
-                        elif position == self.starting_position:
-                            self.log("Item position is the same as the starting worker position! Please Try Again.\n")
-                        elif position == self.ending_position:
-                            self.log("Item position is the same as the ending worker position! Please Try Again.\n")
-
-                        else:
-                            item_positions.append(position)
-
-                    else:
-                        self.log("Invalid position! Please Try Again!\n")
-
-        return item_positions
-
-    def set_maximum_items_ordered(self):
-        """
-        Changes the setting for maximum number of items within a route.
-
-        Returns:
-            success (bool): Status whether settings were changed successfully.
-        """
-        banner = Menu("Set Maximum Items Ordered:")
-        banner.display()
-
-        success = False
-
-        max_items = (self.map_x) * (self.map_y) - 1
-
-        while not success:
-            user_max = input(f"Set Maximum Items (Currently {self.maximum_items}, Maximum {max_items}): ")
-
-            max_success = self.verify_settings_range(user_max, self.minimum_items, max_items)
-
-            self.log(f"Item Max Success: {max_success}", print_type=PrintType.DEBUG)
-
-            if max_success:
-                self.maximum_items = int(user_max)
-                success = True
-
-            else:
-                self.log("Invalid values, please try again!")
-
-        self.log(f"Maximum Items: {self.maximum_items}")
-
-        return success
-
-    def set_routing_time_maximum(self):
-
-        banner = Menu("Set Routing Time Maximum")
-        banner.display()
-
-        success = False
-
-        routing_time = input(f"Set Maximum Routing Time in Seconds (Currently {self.maximum_routing_time}): ")
-
-        max_success = self.verify_settings_range(routing_time, 0, 1440)
-        if (max_success):
-            success = True
-            self.maximum_routing_time = int(routing_time)
-        else:
-            self.log("Invalid value, please try again!")
-
-        self.log(f"Maximum Routing Time in Seconds: {self.maximum_routing_time}")
-
-        return success
-
-    def handle_option(self, option):
-        """
-        Handles menu options for main application and corresponding submenus.
-
-        Args:
-            option (str): Choice user chooses from main menu.
-        """
-        # View Map
-        update = True
-        clear = True
-
-        if option == '1':
-            # Load product file if one hasn't been loaded yet
-            if self.product_file is None:
-                if update:
-                    self.display_menu(MenuType.LOAD_PRODUCT_FILE, clear=clear)
-                else:
-                    update = True
-                    clear = True
-
-                # Set Product File Name
-                success = False
-                while not success:
-                    product_file = input("Enter product filename: ")
-
-                    success = self.load_product_file(product_file.rstrip())
-
-                    if success:
-                        self.item_mode = GenerateMode.LOADED_FILE
-                        self.items = self.get_item_positions()
-                        self.map, self.inserted_order = self.generate_map()
-
-                    else:
-                        self.log(f"File '{product_file}' was not found, please try entering full path to file!")
-
-            # Display map after file is loaded
-            if update:
-                self.display_map()
-            else:
-                update = True
-
-            # Don't clear for first View Map Menu
-            clear = False
-
-            while True:
-                # Create View Map menu
-                if update:
-                    self.display_menu(MenuType.VIEW_MAP, clear=clear)
-                else:
-                    update = True
-                    clear = True
-
-                # Handle menu options
-                suboption = input("> ")
-
-                # Create Order
-                if suboption == '1':
-                    product_id = None
-                    order = []
-                    item_positions = []
-
-                    if self.debug:
-                        self.log("Product IDs:")
-                        for i, product in enumerate(self.product_info, 1):
-                            self.log(f"{i}. {product}")
-
-                    while product_id != "f":
-                        product_id = input("Enter Product ID ('f' to finish order): ").rstrip()
-
-                        if product_id == "f":
-                            break
-
-                        elif product_id and int(product_id) in self.product_info:
-                            order.append(int(product_id))
-
-                        else:
-                            self.log(f"Product ID '{product_id}' was not found, please try again!")
-
-                    if order:
-                        items = "items" if len(order) > 1 else "item"
-                        self.log(f"\n",
-                                 f"You completed your order of {len(order)} {items}!\n",
-                                 f"You ordered:")
-
-                        for i, product in enumerate(order, 1):
-                            self.log(f"  {i}. {product}")
-                            item_positions.append(self.product_info[product])
-
-                    original_map = deepcopy(self.map)
-
-                    # Label ordered items
-                    for position in item_positions:
-                        x, y = position
-                        self.map[x][y] = ItemRoutingSystem.ORDERED_ITEM_SYMBOL
-
-                    self.display_map()
-
-                    # Restore Original Map
-                    self.map = deepcopy(original_map)
-
-                    self.order = self.process_order(order)
-                    self.graph = self.build_graph_for_order(self.order)
-
-                # Get Path for Order
-                elif suboption == '2':
-                    if self.order:
-                        if self.graph is None:
-                            self.graph = self.build_graph_for_order(self.order)
-
-                        cost, path, run_time = self.run_tsp_algorithm(self.graph, self.order)
-
-                        # Algo Timed Out
-                        if run_time == self.maximum_routing_time:
-                            cost, path, run_time = self.run_tsp_algorithm(self.graph, self.order, AlgoMethod.LOCALIZED_MIN_PATH)
-
-
-                        target_locations = []
-                        for product in self.order:
-                            if product == 'Start' or product == 'End':
-                                continue
-
-                            location = self.product_info.get(product)
-                            if location:
-                                target_locations.append(location)
-
-                        steps = self.get_descriptive_steps(path, target_locations, collapse=False)
-
-                        if steps:
-                            self.display_path_in_map(steps)
-
-                            self.log("Directions:")
-                            self.log("-----------")
-                            for step, action in enumerate(steps, 1):
-                                self.log(f"{step}. {action}")
-
-                        else:
-                            self.log(f"Path to {product_id} was not found!")
-
-                    else:
-                        self.log("No existing order! Please create an order first!")
-                # Get Path to Product
-                elif suboption == '3':
-                    self.log("Get Path to Product")
-
-                    # Request Product ID to find path for
-                    complete = False
-                    while not complete:
-                        try:
-                            if self.debug:
-                                self.log("Product IDs:")
-                                for i, product in enumerate(self.product_info, 1):
-                                    self.log(f"{i}. {product}")
-
-                            product_id = input("Enter Product ID: ")
-                            item_position = self.product_info[int(product_id)]
-
-                            complete = True
-
-                        except ValueError:
-                            self.log(f"Invalid Product ID '{product_id}', please try again!")
-
-                        except KeyError:
-                            self.log("Product was not found!")
-                            complete = False
-
-                    steps = self.get_items(self.gathering_algo, item_position)
-
-                    if steps:
-                        self.display_path_in_map(steps)
-
-                        self.log("Directions:")
-                        self.log("-----------")
-                        for step, action in enumerate(steps, 1):
-                            self.log(f"{step}. {action}")
-                    else:
-                        self.log(f"Path to {product_id} was not found!")
-
-                    clear = False
-
-                # Get Location of Product
-                elif suboption == '4':
-                    self.log("Get Location of Product")
-
-                    complete = False
-                    while not complete:
-                        try:
-                            if self.debug:
-                                self.log("Product IDs:")
-                                for i, product in enumerate(self.product_info, 1):
-                                    self.log(f"{i}. {product}")
-
-                            product_id = input("Enter Product ID: ")
-
-                            self.log(
-                                f"Product `{product_id}` is located at position {self.product_info[int(product_id)]}.")
-                            complete = True
-
-                        except ValueError:
-                            self.log(f"Invalid Product ID '{product_id}', please try again!")
-
-                        except KeyError:
-                            self.log("Product was not found!")
-                            complete = True
-
-                # Back
-                elif suboption == '5':
-                    # Debug Mode: Generate New Map
-                    if self.debug:
-                        self.log("Generate New Map")
-                        self.items = self.get_item_positions()
-                        self.map, self.inserted_order = self.generate_map()
-                        self.display_map()
-
-                        clear = False
-
-                    # Normal Mode: Back
-                    else:
-                        break
-
-                # Debug Mode: Back
-                elif suboption == '6' and self.debug:
-                    break
-
-                else:
-                    self.log("Invalid choice. Try again.")
-                    update = False
-
-        # Settings
-        elif option == '2':
-            clear = True
-
-            while True:
-                # Create Settings Menu
-                if update:
-                    self.display_menu(MenuType.SETTINGS, clear=clear)
-                    clear = True
-                else:
-                    update = True
-
-                # Handle Settings Menu Options
-                suboption = input("> ")
-
-                # Load Product File
-                if suboption == '1':
-                    if update:
-                        self.display_menu(MenuType.LOAD_PRODUCT_FILE, clear=clear)
-                    else:
-                        update = True
-                        clear = True
-
-                    # Set Product File Name
-                    success = False
-                    while not success:
-                        product_file = input("Enter product filename: ")
-
-                        success = self.load_product_file(product_file)
-
-                        if success:
-                            self.item_mode = GenerateMode.LOADED_FILE
-                            self.items = self.get_item_positions()
-
-                            # Set new map parameters
-                            max_x = self.map_x
-                            max_y = self.map_y
-
-                            for item in self.items:
-                                x, y = item
-                                if x > max_x:
-                                    max_x = x
-                                if y > max_y:
-                                    max_y = y
-
-                            self.map_x = max_x + 1
-                            self.map_y = max_y + 1
-
-                            self.map, self.inserted_order = self.generate_map()
-
-                        else:
-                            self.log(f"File '{product_file}' was not found, please try entering full path to file!")
-
-                # Set Worker Starting Position
-                elif suboption == '2':
-                    while True:
-                        if update:
-                            self.display_menu(MenuType.WORKER_START_POSITION, clear=clear)
-                        else:
-                            update = True
-                            clear = True
-
-                        # Give Worker Mode options in debug mode
-                        if self.debug:
-                            mode_option = input(f"Set Worker Position Mode (Currently {self.worker_mode}): ")
-
-                            # Set random starting position
-                            if mode_option == '1':
-                                self.worker_mode = GenerateMode.RANDOM
-
-                                self.set_worker_starting_position()
-
-                                # Generate map with new starting position
-                                self.map, self.inserted_order = self.generate_map()
-                                break
-
-                            # Set manual starting position
-                            elif mode_option == '2':
-                                self.worker_mode = GenerateMode.MANUAL
-
-                                self.set_worker_starting_position()
-
-                                # Generate map with new starting position
-                                self.map, self.inserted_order = self.generate_map()
-                                break
-
-                            # Back
-                            elif mode_option == '3':
-                                break
-
-                            else:
-                                self.log("Invalid choice. Try again.")
-                                update = False
-                                clear = False
-
-                        # Normal case, always request user input
-                        else:
-                            self.worker_mode = GenerateMode.MANUAL
-
-                            self.set_worker_starting_position()
-
-                            # Generate map with new starting position
-                            self.map, self.inserted_order = self.generate_map()
-
-                            # Go back to Settings menu
-                            break
-
-                # Set Worker Ending Position
-                elif suboption == '3':
-                    while True:
-                        if update:
-                            self.display_menu(MenuType.WORKER_ENDING_POSITION, clear=clear)
-                        else:
-                            update = True
-                            clear = True
-
-                        # Give Worker Mode options in debug mode
-                        if self.debug:
-                            mode_option = input(f"Set Worker Position Mode (Currently {self.worker_mode}): ")
-
-                            # Set random starting position
-                            if mode_option == '1':
-                                self.worker_mode = GenerateMode.RANDOM
-
-                                self.set_worker_ending_position()
-
-                                # Generate map with new starting position
-                                self.map, self.inserted_order = self.generate_map()
-                                break
-
-                            # Set manual starting position
-                            elif mode_option == '2':
-                                self.worker_mode = GenerateMode.MANUAL
-
-                                self.set_worker_ending_position()
-
-                                # Generate map with new starting position
-                                self.map, self.inserted_order = self.generate_map()
-                                break
-
-                            # Back
-                            elif mode_option == '3':
-                                break
-
-                            else:
-                                self.log("Invalid choice. Try again.")
-                                update = False
-                                clear = False
-
-                        # Normal case, always request user input
-                        else:
-                            self.worker_mode = GenerateMode.MANUAL
-
-                            self.set_worker_ending_position()
-
-                            # Generate map with new starting position
-                            self.map, self.inserted_order = self.generate_map()
-
-                            # Go back to Settings menu
-                            break
-
-
-                # Set Maximum Items Ordered Amount
-                elif suboption == '4':
-                    self.set_maximum_items_ordered()
-                    self.items = self.get_item_positions()
-
-                elif suboption == '5':
-                    self.set_routing_time_maximum()
-
-                # Toggle Debug
-                elif suboption == '6':
-                    self.debug = not self.debug
-
-                # Debug Mode:       Advanced Settings
-                # Non-Debug Mode:   Back
-                elif suboption == '7':
-                    # Debug Mode: Advanced Settings
-                    if self.debug:
-                        while True:
-                            if update:
-                                self.display_menu(MenuType.ADVANCED_SETTINGS, clear=clear)
-                            else:
-                                update = True
-                                clear = True
-
-                            adv_option = input("> ")
-
-                            # Set Map Size
-                            if adv_option == '1':
-                                clear = self.set_map_size()
-                                self.map, self.inserted_order = self.generate_map()
-
-                            # Set Item Position Mode
-                            elif adv_option == '2':
-                                while True:
-                                    if update:
-                                        self.display_menu(MenuType.ITEM_POSITION, clear=clear)
-                                    else:
-                                        update = True
-                                        clear = True
-
-                                    mode_option = input(f"Set Item Position Mode (Currently {self.item_mode}): ")
-
-                                    # Set random starting position
-                                    if mode_option == '1':
-                                        self.item_mode = GenerateMode.RANDOM
-
-                                        self.items = self.get_item_positions()
-
-                                        # Generate map with new item positions
-                                        self.map, self.inserted_order = self.generate_map()
-                                        break
-
-                                    # Set manual starting position
-                                    elif mode_option == '2':
-                                        self.item_mode = GenerateMode.MANUAL
-
-                                        self.items = self.get_item_positions()
-
-                                        # Generate map with new item positions
-                                        self.map, self.inserted_order = self.generate_map()
-                                        break
-
-                                    # Back
-                                    elif mode_option == '3':
-                                        break
-
-                                    else:
-                                        self.log("Invalid choice. Try again.")
-                                        update = False
-                                        clear = False
-
-                            # Set Map Orientation
-                            elif adv_option == '3':
-                                print("Set Map Orientation is currently under development!")
-                                update = False
-                                clear = False
-
-                            # Set Gather Algorithm Method
-                            elif adv_option == '4':
-                                while True:
-                                    if update:
-                                        self.display_menu(MenuType.GATHER_ALGO_METHOD, clear=clear)
-                                    else:
-                                        update = True
-                                        clear = True
-
-                                    algo_option = input("> ")
-
-                                    # Order of Insertion
-                                    if algo_option == '1':
-                                        self.gathering_algo = AlgoMethod.ORDER_OF_INSERTION
-                                        break
-
-                                    # Brute Force
-                                    elif algo_option == '2':
-                                        self.gathering_algo = AlgoMethod.BRUTE_FORCE
-                                        break
-
-                                    # Dijkstra
-                                    elif algo_option == '3':
-                                        self.gathering_algo = AlgoMethod.DIJKSTRA
-                                        break
-
-                                    # Back
-                                    elif algo_option == '4':
-                                        break
-
-                                    else:
-                                        self.log("Invalid choice. Try again.")
-                                        update = False
-                                        clear = False
-
-                            # Set TSP Algorithm Method
-                            elif adv_option == '5':
-                                while True:
-                                    if update:
-                                        self.display_menu(MenuType.TSP_ALGO_METHOD, clear=clear)
-                                    else:
-                                        update = True
-                                        clear = True
-
-                                    algo_option = input("> ")
-
-                                    # Branch and Bound
-                                    if algo_option == '1':
-                                        self.tsp_algorithm = AlgoMethod.BRANCH_AND_BOUND
-                                        break
-
-                                    # Custom Algorithm
-                                    elif algo_option == '2':
-                                        self.tsp_algorithm = AlgoMethod.LOCALIZED_MIN_PATH
-                                        break
-
-                                    # Back
-                                    elif algo_option == '3':
-                                        break
-
-                                    else:
-                                        self.log("Invalid choice. Try again.")
-                                        update = False
-                                        clear = False
-
-                            # Load Test Case File
-                            elif adv_option == '6':
-                                if update:
-                                    self.display_menu(MenuType.LOAD_TEST_CASE_FILE, clear=clear)
-                                else:
-                                    update = True
-                                    clear = True
-
-                                # Set Product File Name
-                                success = False
-                                while not success:
-                                    test_case_file = input("Enter product filename: ")
-
-                                    success = self.load_test_case_file(test_case_file)
-
-                                    if success:
-                                        self.test_case_file = test_case_file
-
-                                        if self.debug:
-                                            for test_case in self.test_cases:
-                                                size, ids = test_case
-                                                self.log(size, ids, print_type=PrintType.DEBUG)
-
-                                    else:
-                                        self.log(f"File '{test_case_file}' was not found, please try entering full path to file!")
-
-                            # Run Test Cases
-                            elif adv_option == '7':
-                                if self.test_case_file and self.test_product_file:
-                                    success = self.load_product_file(self.test_product_file)
-
-                                    if not success:
-                                        self.log(f"Failed to load test case product file {self.test_product_file}!\n" \
-                                                 f"Check if product file exists in correct location.\n"               \
-                                                 f"Change path in loaded test case file as needed.\n")
-
-                                    else:
-                                        # Generate Test Map
-                                        self.item_mode = GenerateMode.LOADED_FILE
-                                        self.items = self.get_item_positions()
-
-                                        # Set new map parameters
-                                        max_x = self.map_x
-                                        max_y = self.map_y
-
-                                        for item in self.items:
-                                            x, y = item
-                                            if x > max_x:
-                                                max_x = x
-                                            if y > max_y:
-                                                max_y = y
-
-                                        self.map_x = max_x + 1
-                                        self.map_y = max_y + 1
-
-                                        self.map, self.inserted_order = self.generate_map()
-
-                                        # Setup Test Case
-                                        passed = 0
-                                        failed = 0
-                                        cases_failed = {}
-
-                                        for test_case in self.test_cases:
-                                            size, product_ids = test_case
-                                            cases_failed[size] = {}
-
-                                            # Get Locations
-                                            for product_id in product_ids:
-                                                location = self.product_info.get(product_id)
-
-                                                if location is None:
-                                                    if "Location" not in cases_failed:
-                                                        cases_failed["Location"] = []
-
-                                                    failed += 1
-                                                    cases_failed[size]["Location"].append(product_id)
-
-                                                    self.log(f"Failed to get location for Product '{product_id}'.")
-
-                                                else:
-                                                    passed += 1
-
-                                            # Test Algorithms to Get Paths
-                                            self.log(f"Test Case: Size {size}\n"    \
-                                                      "----------------------")
-                                            grouped_items = self.process_order(product_ids)
-                                            graph = self.build_graph_for_order(grouped_items)
-
-                                            # Run Branch and Bound
-                                            cost, path, run_time = self.run_tsp_algorithm(graph, grouped_items, AlgoMethod.BRANCH_AND_BOUND)
-
-                                            # Algorithm Timed Out
-                                            if cost is None:
-                                                failed += 1
-                                                cases_failed[size]["Branch and Bound"] = "Timeout"
-                                                self.log("Failed Branch and Bound")
-
-                                            else:
-                                                self.log("Completed Branch and Bound!")
-
-                                            self.log(f"    Time: {run_time:.6f}")
-                                            self.log(f"    Cost: {cost}")
-                                            self.log(f"    Path: {path}")
-                                            self.log("")
-
-
-                                            # Run Custom Algorithm
-                                            cost, path, run_time = self.run_tsp_algorithm(graph, grouped_items, AlgoMethod.LOCALIZED_MIN_PATH)
-
-                                            # Algorithm Timed Out
-                                            if cost is None:
-                                                failed += 1
-                                                cases_failed[size]["Localized Minimum Path"] = "Timeout"
-                                                self.log("Failed Localized Minimum Path")
-
-                                            else:
-                                                self.log("Completed Localized Minimum Path!")
-
-                                            self.log(f"    Time: {run_time:.6f}")
-                                            self.log(f"    Cost: {cost}")
-                                            self.log(f"    Path: {path}")
-                                            self.log("")
-
-                                        self.log(f"Results\n"             \
-                                                 f"---------\n"           \
-                                                 f"Passed: {passed}\n"    \
-                                                 f"Failed: {failed}\n"    \
-                                                 f"Total:  {passed + failed}")
-                                        self.log("")
-
-                                        # Display Failures
-                                        if failed:
-                                            self.log("Failures\n" \
-                                                     "---------")
-                                            for size, fails in cases_failed.items():
-                                                if fails:
-                                                    self.log(f"{size}: ")
-                                                    for case, reason in fails.items():
-                                                        self.log(f"    {case}: {reason}")
-
-                                else:
-                                    self.log("No test cases to run! Must load test case file first!")
-
-                                update = True
-                                clear = False
-
-                            # Back
-                            elif adv_option == '8':
-                                break
-
-                            else:
-                                self.log("Invalid choice. Try again.")
-                                update = False
-                                clear = False
-
-                    # Non-Debug Mode: Back
-                    else:
-                        break
-
-                # Debug Mode: Back
-                elif suboption == '8' and self.debug:
-                    break
-
-                else:
-                    self.log("Invalid choice. Try again.")
-                    update = False
-
-        # Exit
-        elif option == '3':
-            self.log("Exiting...")
-            sys.exit()
-        else:
-            self.log("Invalid choice. Try again.")
-            update = False
-
-    def run(self):
-        """
-        Helper function to run the application. Loops the main menu until the user
-        chooses to exit.
-        """
-        while True:
-            self.display_menu(MenuType.MAIN_MENU)
-
-            choice = input("> ")
-            self.handle_option(choice)
-
-
-def main():
-    """
-    Main application code to run the ItemRoutingSystem application.
-    """
-    app = ItemRoutingSystem()
-    app.run()
-
-
-if __name__ == "__main__":
-    main()
+"""
+Welcome to Item Routing System!
+
+Authors: Joseph Abero, ChatGPT
+
+ItemRoutingSystem is a text-based application used to provide store workers with
+directions to gather shopping items around a warehouse.
+"""
+
+from constants import *
+from menu import Menu
+
+from copy import deepcopy
+import heapq
+import itertools
+import os
+import random
+import signal
+import sys
+import time
+
+class ItemRoutingSystem:
+    """
+    Main application for providing directions for a single worker to gather items.
+
+    Handles user inputs, generation of the map, and settings.
+    """
+    WORKER_START_SYMBOL = 'S'
+    WORKER_END_SYMBOL   = 'E'
+    ITEM_SYMBOL         = chr(ord("▣"))
+    ORDERED_ITEM_SYMBOL = '‼'
+
+    def __init__(self):
+        """
+        Initializes ItemRoutingSystem application class.
+
+        Defaults a map with a worker starting position of (0, 0).
+        """
+        # Default debug mode
+        self.debug = False
+
+        # Default map size
+        self.map_x = 40
+        self.map_y = 21
+
+        # Default product info list
+        self.product_info = {}
+        self.product_file = None
+
+        # Default order list
+        self.order = []
+
+        # Default test case filename
+        self.test_case_file = None
+        self.test_product_file = None
+        self.test_cases = []
+
+        # Default worker settings
+        self.worker_mode = GenerateMode.MANUAL
+        self.starting_position = (0, 0)
+        self.ending_position = (0, 0)
+
+        # Default item settings
+        self.item_mode = GenerateMode.RANDOM
+        self.minimum_items = 0
+        self.maximum_items = 8
+        self.items = self.get_item_positions()
+
+        # Default algorithm
+        self.gathering_algo = AlgoMethod.DIJKSTRA
+        self.tsp_algorithm = AlgoMethod.BRANCH_AND_BOUND
+        self.maximum_routing_time = 15
+
+        # Generate initial map from default settings
+        self.map, self.inserted_order = self.generate_map()
+        self.graph = None
+
+        # Display welcome banner
+        banner = "------------------------------------------------------------"
+        self.log(banner)
+        self.log("")
+        self.log("")
+        self.log(f'{"Welcome to Item Routing System!".center(len(banner))}')
+        self.log("")
+        self.log("")
+        self.log(banner)
+
+    def log(self, *args, print_type=PrintType.NORMAL):
+        """
+        Logs information to screen depending on application's debug mode.
+
+        Args:
+            *args: Arguments to be printed to screen.
+
+            print_type (PrintType): Type of log to determine when log should be printed to screen.
+        """
+        if print_type == PrintType.NORMAL:
+            print(*args)
+
+        elif print_type == PrintType.DEBUG:
+            if self.debug:
+                print(*args)
+
+    def load_product_file(self, product_file_name):
+        """
+        Opens product file, parses information from the file, and stores the information
+        as a dictionary of tuples within the product_file_info member variable.
+
+        Args:
+            product_file_name (str): Absolute or relative file path to text file with
+                                     warehouse product location details.
+
+        Returns:
+            success (bool): Status of whether opening and parsing of file was successful.
+        """
+        success = True
+
+        try:
+            self.product_file = product_file_name
+            f = open(product_file_name, 'r')
+            next(f)
+
+            for line in f:
+                fields = line.strip().split()
+                self.product_info[int(fields[0])] = int(float(fields[1])), int(float(fields[2]))
+            f.close()
+        except FileNotFoundError:
+            success = False
+
+        return success
+
+    def load_test_case_file(self, test_case_filename):
+        cases = []
+        success = True
+
+        try:
+            with open(test_case_filename, "r") as f:
+
+                # Read in each line from the file
+                for i, line in enumerate(f.readlines()):
+
+                    # First line of the file is the product filename
+                    if i == 0:
+                        filename = line.rstrip()
+                        continue
+
+                    # Parse the line info
+                    size, products = line.split(": ")
+
+                    # Strip newline & convert ids to list
+                    product_ids = products.rstrip().split(", ")
+
+                    # Convert each id to integer
+                    product_ids = [int(p_id) for p_id in product_ids]
+
+                    cases.append((size, product_ids))
+        except FileNotFoundError:
+            success = False
+
+        if success:
+            self.test_cases = cases
+            self.test_product_file = filename
+
+        return success
+
+    def display_menu(self, menu_type, clear=True):
+        """
+        Creates and displays the appropriate menu.
+
+        Args:
+            menu_type (MenuType): Type of menu to display.
+            clear (bool): Option to clear screen.
+
+        Examples:
+            >>> ItemRoutingSystem.display(MenuType.MAIN_MENU)
+            ------------------------------------------------------------
+                                     Main Menu
+            ------------------------------------------------------------
+
+            1. View Map
+            2. Settings
+            3. Exit
+
+        """
+        menu = None
+
+        if menu_type == MenuType.MAIN_MENU:
+            menu = Menu("Main Menu")
+            menu.add_option(1, "View Map")
+            menu.add_option(2, "Settings")
+            menu.add_option(3, "Exit")
+
+        elif menu_type == MenuType.VIEW_MAP:
+            menu = Menu("View Map Menu")
+            menu.add_option(1, "Create Order")
+            menu.add_option(2, "Get Path for Order")
+            menu.add_option(3, "Get Path to Product")
+            menu.add_option(4, "Get Location of Product")
+
+            # Only expose advanced setting option in debug mode
+            if self.debug:
+                menu.add_option(5, "Generate New Map")
+                menu.add_option(6, "Back")
+            else:
+                menu.add_option(5, "Back")
+
+        elif menu_type == MenuType.SETTINGS:
+            menu = Menu("Settings Menu")
+            menu.add_option(1, "Load Product File")
+            menu.add_option(2, "Set Worker Starting Position Mode")
+            menu.add_option(3, "Set Worker Ending Position Mode")
+            menu.add_option(4, "Set Maximum Items Ordered")
+            menu.add_option(5, "Set Routing Time Maximum")
+            menu.add_option(6, "Toggle Debug Mode")
+
+            if self.debug:
+                menu.add_option(7, "Advanced Settings")
+                menu.add_option(8, "Back")
+
+            else:
+                menu.add_option(7, "Back")
+
+            info = "Current Settings:\n" \
+                   f"  Loaded Product File: {self.product_file}\n" \
+                   f"  Worker Settings:\n" \
+                   f"   Starting Position: {self.starting_position}\n" \
+                   f"   Ending Position: {self.ending_position}\n" \
+                   f"  Maximum Routing Time: {self.maximum_routing_time}\n" \
+                   f"  Debug Mode: {self.debug}\n"
+
+            menu.set_misc_info(info)
+
+        elif menu_type == MenuType.ADVANCED_SETTINGS:
+            menu = Menu("Advanced Settings Menu")
+            menu.add_option(1, "Set Map Size")
+            menu.add_option(2, "Set Item Position Mode")
+            menu.add_option(3, "Set Map Orientation")
+            menu.add_option(4, "Set Gathering Algorithm")
+            menu.add_option(5, "Set TSP Algorithm")
+            menu.add_option(6, "Load Test Case File")
+            menu.add_option(7, "Run Test Cases")
+            menu.add_option(8, "Back")
+
+            position_str = ' '.join(str(p) for p in self.items)
+            if len(self.items) > 10:
+                file = "positions.txt"
+
+                # Write positions to file if too many to print to screen
+                with open(file, "w+") as f:
+                    for position in self.items:
+                        x, y = position
+                        f.write(f"({x}, {y})\n")
+
+                position_str = f"See '{file}' for list of item positions."
+
+            info = "Current Advanced Settings:\n" \
+                   f"Map Size: {self.map_x}x{self.map_y}\n" \
+                   f"\n" \
+                   f"Worker Settings:\n" \
+                   f"  Mode: {self.worker_mode}\n" \
+                   f"  Gathering Algorithm: {self.gathering_algo}\n" \
+                   f"  TSP Algorithm: {self.tsp_algorithm}\n" \
+                   f"Item Settings:\n" \
+                   f"  Mode: {self.item_mode}\n" \
+                   f"  Number of Items: {len(self.items)}\n" \
+                   f"  Positions: {position_str}\n" \
+                   f"Debug Mode: {self.debug}\n"
+
+            menu.set_misc_info(info)
+
+        elif menu_type == MenuType.LOAD_PRODUCT_FILE:
+            menu = Menu("Load Product File Menu")
+
+        elif menu_type == MenuType.LOAD_TEST_CASE_FILE:
+            menu = Menu("Load Test Case File Menu")
+
+        elif menu_type == MenuType.GATHER_ALGO_METHOD:
+            menu = Menu("Set Gathering Algorithm")
+            menu.add_option(1, "Use Order of Insertion")
+            menu.add_option(2, "Brute Force")
+            menu.add_option(3, "Dijkstra")
+            menu.add_option(4, "Back")
+
+        elif menu_type == MenuType.TSP_ALGO_METHOD:
+            menu = Menu("Set TSP Algorithm")
+            menu.add_option(1, "Branch and Bound")
+            menu.add_option(2, "Localized Minimum Path")
+            menu.add_option(3, "Back")
+
+        elif menu_type == MenuType.WORKER_START_POSITION:
+            menu = Menu("Set Starting Worker Position Mode")
+
+            if self.debug:
+                menu.add_option(1, "Randomly Set Position")
+                menu.add_option(2, "Manually Set Position")
+                menu.add_option(3, "Back")
+
+        elif menu_type == MenuType.WORKER_ENDING_POSITION:
+            menu = Menu("Set Ending Worker Position Mode")
+
+            if self.debug:
+                menu.add_option(1, "Randomly Set Position")
+                menu.add_option(2, "Manually Set Position")
+                menu.add_option(3, "Back")
+
+        elif menu_type == MenuType.ITEM_POSITION:
+            menu = Menu("Set Item Position Mode")
+            menu.add_option(1, "Randomly Set Position")
+            menu.add_option(2, "Manually Set Position")
+            menu.add_option(3, "Back")
+
+        if menu:
+            menu.display(clear=clear)
+
+    def generate_map(self, positions=None):
+        """
+        Generates a list of lists to represent a map of items.
+
+        The starting worker position will be placed as specified by the internal
+        starting position.
+        Items will be placed depending on positions passed in or previously determined positions.
+
+        For debugging purposes, instead of logging all item positions to screen, it
+        creates a `positions.txt` file in the directory where the application is running
+        if there are more than 10 items within the list.
+
+        Args:
+            positions (list of tuples): List of item positions to be placed within the grid.
+
+        Returns:
+            grid (list of lists): Map which contains worker starting position
+                                  and randomly placed items.
+
+            inserted_order (list of tuples): Positions of items in order of when
+                                             inserted to grid.
+        """
+        # Create list of lists to generate map
+        # x is number of columns, y is number of rows
+        grid = []
+        for _ in range(self.map_x):
+            grid.append(['_' for _ in range(self.map_y)])
+
+        # Get order of list of items inserted
+        inserted_order = []
+
+        # Set the starting position (Defaults to (0, 0))
+        grid[self.starting_position[0]][self.starting_position[1]] = ItemRoutingSystem.WORKER_START_SYMBOL
+
+        if self.starting_position != self.ending_position:
+            grid[self.ending_position[0]][self.ending_position[1]] = ItemRoutingSystem.WORKER_END_SYMBOL
+
+        # Insert item positions
+        if positions is None:
+            if self.debug:
+                if len(self.items) > 10:
+                    file = "positions.txt"
+
+                    # Write positions to file if too many to print to screen
+                    with open(file, "w+") as f:
+                        for position in self.items:
+                            x, y = position
+                            f.write(f"({x}, {y})\n")
+
+                    self.log(f"See '{file}' for list of item positions.", print_type=PrintType.DEBUG)
+                else:
+                    self.log(self.items, print_type=PrintType.DEBUG)
+
+            positions = self.items
+
+        for position in positions:
+            # Set position in grid
+            x, y = position
+
+            # Only set item if its position is within defined grid
+            if x < self.map_x and y < self.map_y:
+                grid[x][y] = ItemRoutingSystem.ITEM_SYMBOL
+                inserted_order.append((x, y))
+
+        return grid, inserted_order
+
+    def display_map(self):
+        """
+        Prints map to screen with a legend. Map will be centered within the
+        banner.
+
+        Examples:
+            >>> ItemRoutingSystem.display_map()
+            ------------------------------------------------------------
+                              Warehouse Map Layout
+            ------------------------------------------------------------
+                                    0 S _ ▩ _ _
+                                    1 _ ▩ _ ▩ _
+                                    2 _ _ _ _ _
+                                    3 ▩ _ ▩ ▩ ▩
+                                    4 _ _ _ ▩ _
+                                      0 1 2 3 4
+
+                                      LEGEND:
+                             'S': Worker Starting Spot
+                                 '▩': Item
+                          Positions are labeled as (X, Y)
+
+            Current Settings:
+              Worker Position: (0, 0)
+              Ordered Item Maximum: 8
+              Gathering Algorithm: Dijkstra
+              Maximum Time To Process: 60
+              Debug Mode: False
+        """
+        banner_length = 60
+        banner = Menu("Warehouse Map Layout")
+        banner.display()
+
+        grid = []
+        for y in reversed(range(len(self.map[0]))):
+            col = []
+            for x in range(len(self.map)):
+                # Only display item if its position is within defined grid
+                if x < self.map_x and y < self.map_y:
+                    col.append(self.map[x][y])
+            grid.append(col)
+
+        for i, col in zip(reversed(range(len(grid))), grid):
+            row_string = f"{i:2} "
+
+            for j, val in enumerate(col):
+                row_string += val + " " * len(str(j))
+
+            self.log(row_string.center(banner_length))
+
+        left_spacing = len(str(i)) + 2
+        self.log(f"{' ':{left_spacing}}" + " ".join(str(i) for i in range(len(self.map))).center(banner_length))
+
+        self.log("")
+        self.log("LEGEND:".center(banner_length))
+        self.log(f"{ItemRoutingSystem.WORKER_START_SYMBOL}: Worker Starting Spot".center(banner_length))
+        self.log(f"{ItemRoutingSystem.WORKER_END_SYMBOL}: Worker Ending Spot".center(banner_length))
+        self.log(f"{ItemRoutingSystem.ITEM_SYMBOL}: Item".center(banner_length))
+        self.log(f"{ItemRoutingSystem.ORDERED_ITEM_SYMBOL}: Ordered Item".center(banner_length))
+        self.log("Positions are labeled as (X, Y)".center(banner_length))
+        self.log("X is the horizontal axis, Y is the vertical axis".center(banner_length))
+        self.log("")
+        self.log("Missing Worker Ending Spot means it overlaps with Starting Spot")
+        self.log("")
+
+        settings_info = "Current Settings:\n" \
+                        f"  Worker Position: {self.starting_position}\n" \
+                        f"  Ordered Item Maximum: {self.maximum_items}\n" \
+                        f"  Algorithm: {self.tsp_algorithm}\n" \
+                        f"  Maximum Routing Time: {self.maximum_routing_time}\n" \
+                        f"  Debug Mode: {self.debug}\n"
+
+        self.log(settings_info)
+
+    def display_path_in_map(self, steps):
+        path = []
+        original_map = deepcopy(self.map)
+
+        for step in steps:
+            # From (0, 5), move right 10 to (10, 5).
+            if step.startswith("From"):
+                for direction in ["right", "left", "up", "down"]:
+                    if direction in step:
+                        parsed = step.split(" ")
+
+                        start_x = int(parsed[1][1:-1])  # Parse '(0,'
+                        start_y = int(parsed[2][:-2])   # Parse ' 5)'
+
+                        dir_index = parsed.index(direction)
+                        step_magnitude = int(parsed[dir_index + 1])  # Parse 'right 10'
+
+
+                        end_x = int(parsed[dir_index + 3][1:-1])  # Parse '(10,'
+                        end_y = int(parsed[dir_index + 4][:-2])   # Parse '5).'
+
+                        step_values = {
+                            "type": "move",
+                            "start": (start_x, start_y),
+                            "direction": direction,
+                            "step_magnitude": step_magnitude,
+                            "end": (end_x, end_y)
+                        }
+
+                        path.append(step_values)
+
+            elif step.startswith("Pickup item"):
+                parsed = step.split(" ")
+
+                end_x = int(parsed[3][1:-1])
+                end_y = int(parsed[4][:-2])
+
+                step_values = {
+                    "type": "pickup",
+                    "end": (end_x, end_y)
+                }
+
+                path.append(step_values)
+
+        arrows = {
+            "left": chr(ord('←')),
+            "right": chr(ord('→')),
+            "up": chr(ord('↑')),
+            "down": chr(ord('↓')),
+            "up_down": chr(ord('⇅')),
+            "left_right": chr(ord('⇄'))
+        }
+
+        for step in path:
+
+            if step["type"] == "move":
+                start = step["start"]
+                for i in range(step["step_magnitude"]):
+                    x, y = start
+                    if step["direction"] == "up":
+                        y += i
+
+                    elif step["direction"] == "down":
+                        y -= i
+
+                    elif step["direction"] == "left":
+                        x -= i
+
+                    elif step["direction"] == "right":
+                        x += i
+
+                    if self.map[x][y] == ItemRoutingSystem.WORKER_START_SYMBOL or \
+                       self.map[x][y] == ItemRoutingSystem.WORKER_END_SYMBOL:
+                        continue
+
+                    elif self.map[x][y] == '_':
+                        self.map[x][y] = arrows[step["direction"]]
+
+                    elif self.map[x][y] in [arrows["up"], arrows["down"]]:
+                        self.map[x][y] = arrows["up_down"]
+
+                    elif self.map[x][y] in [arrows["left"], arrows["right"]]:
+                        self.map[x][y] = arrows["left_right"]
+
+            elif step["type"] == "pickup":
+                x, y = step["end"]
+                self.map[x][y] = ItemRoutingSystem.ORDERED_ITEM_SYMBOL
+
+        self.display_map()
+
+        # Restore Original Map
+        self.map = deepcopy(original_map)
+
+    def move_to_target(self, start, end):
+        """
+        Helper function to evaluate moves to make between a start and end
+        position.
+
+        Args:
+            start (tuple): Starting position specified as (X, Y) position.
+            end   (tuple): End position to move to specified as (X, Y) position.
+
+        Returns:
+            move (str): String describing move to make to reach position.
+            total_steps (int): Total number of steps taken.
+
+        Examples:
+            >>> ItemRoutingSystem.move_to_target((0, 0), (2, 0))
+            "From (0, 0), move right 2 to (2, 0).", (2, 0)
+        """
+        current_position = start
+        x_done = y_done = False
+        x_direction = y_direction = None
+        x_diff = y_diff = 0
+
+        # Move X position
+        if current_position[0] != end[0]:
+            x_diff = end[0] - current_position[0]
+
+            # Move Left
+            if x_diff < 0:
+                x_position = (current_position[0] - x_diff, current_position[1])
+                x_direction = "left"
+
+            # Move Right
+            elif x_diff > 0:
+                x_position = (current_position[0] + x_diff, current_position[1])
+                x_direction = "right"
+
+        # Move Y position
+        if current_position[1] != end[1]:
+            y_diff = end[1] - current_position[1]
+
+            # Move Up
+            if y_diff < 0:
+                y_position = (current_position[0], current_position[1] - y_diff)
+                y_direction = "down"
+
+            # Move Down
+            elif y_diff > 0:
+                y_position = (current_position[0], current_position[1] + y_diff)
+                y_direction = "up"
+
+        move = f"From {start}"
+        if x_direction and y_direction:
+            move += f", move {x_direction} {abs(x_diff)} and move {y_direction} {abs(y_diff)}"
+        elif x_direction:
+            move += f", move {x_direction} {abs(x_diff)}"
+        elif y_direction:
+            move += f", move {y_direction} {abs(y_diff)}"
+        move += f" to {end}."
+
+        total_steps = abs(x_diff) + abs(y_diff)
+
+        return move, total_steps
+
+    def process_order(self, product_ids):
+        shelves = {}
+
+        for product_id in product_ids:
+            if product_id in self.product_info:
+                # Get Location
+                location = self.product_info[product_id]
+
+                # Group Product ID in Shelf location
+                if location not in shelves:
+                    shelves[location] = []
+                shelves[location].append(product_id)
+
+        grouped_items = []
+        for shelf in shelves:
+            grouped_items += shelves[shelf]
+
+        # Add starting and ending nodes
+        return ['Start'] + grouped_items + ['End']
+
+    def build_graph_for_order(self, product_ids):
+
+        def is_valid_position(x, y):
+            is_in_bounds = 0 <= x < self.map_x and \
+                           0 <= y < self.map_y
+
+            is_open_position = self.map[x][y] != ItemRoutingSystem.ITEM_SYMBOL
+
+            return is_in_bounds and is_open_position
+
+        graph = {}
+
+        directions = {
+            "N": (0, 1),
+            "S": (0, -1),
+            "E": (1, 0),
+            "W": (-1, 0)
+        }
+
+        for start in product_ids:
+            for end in product_ids:
+
+                # Skip for invalid pairs
+                if start == end   or \
+                   start == "End" or \
+                   end == "Start" or \
+                   start == "Start" and end == "End":
+                    self.log(f"Skipping pair: {start, end}", print_type=PrintType.MINOR)
+                    continue
+
+                for start_dir in directions:
+                    # Set to None if 'Start' node
+                    start_dir = None if start == 'Start' else start_dir
+
+                    # Calculate access point locations
+                    valid_directions = {}
+                    for end_dir, (dx, dy) in directions.items():
+
+                        # Get target end position
+                        if end == "End":
+                            x, y = self.ending_position
+                        else:
+                            end_position = self.product_info[end]
+                            x, y = end_position[0] + dx, end_position[1] + dy
+
+                        # Don't add invalid position
+                        if not is_valid_position(x, y):
+                            self.log(f"Invalid access point position: {x, y}", print_type=PrintType.MINOR)
+                            valid_directions[end_dir] = {
+                                "location": None,
+                                "cost": None,
+                                "path": []
+                            }
+
+                        # Add valid positions & get path
+                        else:
+                            # Get starting position
+                            if start == "Start":
+                                start_position = self.starting_position
+                            else:
+                                start_x = self.product_info[start][0] + directions[start_dir][0]
+                                start_y = self.product_info[start][1] + directions[start_dir][1]
+
+                                if not is_valid_position(start_x, start_y):
+                                    self.log(f"({start_x}, {start_y}) Not a VALID STARTING POSITION", print_type=PrintType.MINOR)
+                                    continue
+
+                                start_position = (start_x, start_y)
+
+
+                            # Get path from starting position to target position
+                            path, cost = self.dijkstra(self.map, start_position, (x, y))
+                            updated_path = self.collapse_directions(path)
+
+                            valid_directions[end_dir] = {
+                                "location": (x, y),
+                                "cost": cost,
+                                "path": updated_path
+                            }
+
+                    if valid_directions:
+                        graph[(start, end, start_dir)] = valid_directions
+
+        return graph
+
+    def print_matrix(self, matrix):
+        print_matrix = {}
+
+        for key, val in matrix.items():
+            temp_val = deepcopy(val)
+            for k, v in temp_val.items():
+                if "path" in v:
+                    v.pop("location")
+                    v.pop("path")
+                # v.pop()
+            print_matrix[str(key)] = temp_val
+        self.log(print_matrix)
+
+    def matrix_reduction(self, matrix, source=None, dest=None):
+        """
+        Performs the matrix reduction for branch-and-bound
+        Returns a reduced matrix
+        """
+        temp_matrix = deepcopy(matrix)
+        reduction_cost = 0
+
+        # when taking a path, set the corresponding row nad column to inf
+        if source:
+            reduction_cost += temp_matrix[ (source[0], source[1], source[2]) ][dest].get('cost')
+
+            if (reduction_cost == INFINITY):
+                return 0, temp_matrix
+
+            for k,v in temp_matrix.items():
+                if (source[0] == k[0]):
+                    for direc in v:
+                        v[direc]['cost'] = INFINITY
+                if (source[1] == k[1]):
+                    for direc in v:
+                        v[direc]['cost'] = INFINITY
+
+                self.log("Source set to Infinity", print_type=PrintType.MINOR)
+                # print_matrix(temp_matrix)
+
+
+        # Finds the minimum value to make a row have a zero
+        for key in temp_matrix.keys():
+            row_cost = INFINITY
+
+            for k,v in temp_matrix.items():
+                if (key[0] == k[0]):
+                    for direc in v:
+                        direc_cost = INFINITY if (v.get(direc).get('cost') is None) else v.get(direc).get('cost')
+                        row_cost = min(row_cost, direc_cost)
+
+            if (row_cost == INFINITY):
+                row_cost = 0;
+
+            # reduces the values in the matrix
+            for k,v in temp_matrix.items():
+                if (key[0] == k[0]):
+                    for direc in v:
+                        if (v.get(direc).get('cost') is None or v.get(direc).get('cost') == INFINITY):
+                            v[direc]['cost'] = INFINITY
+                        else:
+                            v[direc]['cost'] = (v.get(direc).get('cost') - row_cost)
+
+            if (row_cost != 0):
+                self.log(f"Row: {row_cost}", print_type=PrintType.MINOR)
+
+            reduction_cost += row_cost
+
+        self.log("Final Child", print_type=PrintType.MINOR)
+        # print_matrix(temp_matrix)
+        self.log(f"Reduction Cost: {reduction_cost}", print_type=PrintType.MINOR)
+        return reduction_cost, temp_matrix
+
+    def branch_and_bound(self, graph, order):
+        """
+        Applies the branch and bound algorithm to generate a path
+        """
+        queue = []
+        path = []
+
+        # 1. Create Matrix
+
+        # 2. Reduction
+        self.log("Parent Matrix", print_type=PrintType.MINOR)
+        reduced_cost, parent_matrix = self.matrix_reduction(graph)
+        child_matrix = deepcopy(parent_matrix)
+
+        # 3. Choose Random Start
+        # start_node, dest_node, start_dir = random.choice( list(graph) )
+        start_node, dest_node, start_dir = ('Start', 108335, None)
+
+        # 4. Set Upper Bound
+        upper_bound = order
+
+        # 5. Traversal
+        # (source, source_direction, level, cost, matrix, path)
+        queue.append( (start_node, start_dir, 0, reduced_cost, child_matrix, path) )
+
+        while queue:
+
+            # Get minimum cost node
+            index = 0
+            if len(queue) > 1:
+                minimum_cost = INFINITY
+                for i, (source, source_direction, level, cost, matrix, src_path) in enumerate(queue):
+                    if cost < minimum_cost:
+                        index = i
+
+            source, source_direction, level, cost, matrix, src_path = queue.pop(index)
+            self.log(f"New Source: {source}", print_type=PrintType.MINOR)
+            self.log(f"New Source Path: {cost} {src_path}", print_type=PrintType.MINOR)
+
+            # If all items have been picked up
+            if ( level == len(order)-2 ):
+                final_path = src_path + matrix[(source, "End", source_direction)]["N"]["path"]
+                cost += matrix[(source, "End", source_direction)]["N"]["cost"]
+
+                self.log(f"Reached Level: {final_path}", print_type=PrintType.MINOR)
+                return cost, final_path
+
+            for (start, dest, src_dir), values in matrix.items():
+
+                # Ignore "End" destination and other irrelevant entries
+                if (source == start and source_direction == src_dir and dest != "End"):
+                    highest_reduction = INFINITY
+                    chosen_start = chosen_direc = None
+                    chosen_matrix = None
+                    child_path = []
+
+                    for direc in values:
+                        if values.get(direc).get('cost') is None or (values.get(direc).get('cost') == INFINITY):
+                            self.log("Cost is None or Infinity", print_type=PrintType.MINOR)
+                            continue
+
+                        reduction, temp_matrix = self.matrix_reduction( matrix, (start, dest, src_dir), direc )
+
+                        # Filter for minimum Single Access Point
+                        if chosen_start is None or reduction + cost < highest_reduction:
+                            chosen_start = dest
+                            chosen_direc = direc
+                            highest_reduction = reduction + cost
+                            chosen_matrix = deepcopy(temp_matrix)
+                            self.log(f"Before Child Path: {child_path}", print_type=PrintType.MINOR)
+                            child_path = src_path + values[chosen_direc].get('path')
+                            self.log(f"After Child Path: {child_path}", print_type=PrintType.MINOR)
+
+                    if child_path:
+                        self.log(f"Will Visit: {start}, {chosen_start}, {chosen_direc}", print_type=PrintType.MINOR)
+                        queue.append( (chosen_start, chosen_direc, level + 1, cost + reduction, chosen_matrix, child_path) )
+
+    def localized_min_path(self, graph, order):
+        """
+        find the optimal path with multiple access points
+
+        Args:
+            ordered_list: an organized list of product ID
+
+            graph: the distance graph using All-Pair-Shortest-Path
+
+        Returns:
+            path: a list of the locations
+        """
+        pre_node = None
+        access_direction = None
+
+        path = []
+        total_cost = 0
+
+        for product_id in order:
+            # start position
+            if product_id == 'Start':
+                pre_node = product_id
+                access_direction = None
+                continue
+
+            min_cost = float('inf')
+            shortest_path = []
+
+            # Choose one of the access points, and get the shortest path
+            for access_point, val in graph[(pre_node, product_id, access_direction)].items():
+                if val['cost'] is None:
+                    break
+                if min_cost is None or val['cost'] < min_cost:
+                    min_cost = val['cost']
+                    access_direction = access_point
+                    shortest_path = val['path']
+
+            if min_cost != float('inf'):
+                total_cost += min_cost
+            path += shortest_path
+            pre_node = product_id
+
+        self.log(f"Minimum Path: {path}", print_type=PrintType.MINOR)
+
+        return total_cost, path
+
+    def run_tsp_algorithm(self, graph, order, algorithm=None):
+        def timeout_handler(signum, frame):
+            self.log("Function timed out!")
+            raise Exception("Function Timeout")
+
+        # Setup timeout signal
+        signal.signal(signal.SIGALRM, timeout_handler) # seconds
+        signal.alarm(self.maximum_routing_time)
+
+        if algorithm is None:
+            algorithm = self.tsp_algorithm
+
+        # Choose algorithm to run
+        if algorithm == AlgoMethod.BRANCH_AND_BOUND:
+            algo_func = self.branch_and_bound
+
+        elif algorithm == AlgoMethod.LOCALIZED_MIN_PATH:
+            algo_func = self.localized_min_path
+
+        # Start Time for timing algorithm run time
+        start_time = time.time()
+
+        # Run Algorithm
+        try:
+            cost, path = algo_func(graph, order)
+
+        except Exception as exc:
+            # Algorithm timed out, return input order list
+            self.log(exc)
+            return None, order, self.maximum_routing_time
+
+        # End Time for timing algorithm run time
+        end_time = time.time()
+        total_time = end_time - start_time
+        self.log(f"Total Time: {(end_time - start_time):.4f}", print_type=PrintType.MINOR)
+
+        # Stop timeout signal
+        signal.alarm(0)
+
+        return cost, path, total_time
+
+    def gather_brute_force(self, targets):
+        """
+        Performs brute force algorithm to gather all valid permutations of desired path then
+        finds shortest path.
+
+        Args:
+            targets (list of tuples): Positions of item.
+
+        Returns:
+            min_path (list of tuples): List of item positions to traverse in order.
+        """
+        if self.debug:
+            start_time = time.time()
+
+        smallest = None
+        min_path = None
+
+        result = []
+        nodes = targets.copy()
+        start = nodes.pop(0)
+        end = nodes.pop()
+
+        paths = []
+        for node in itertools.permutations(nodes):
+            temp_path = list(node)
+            temp_path.insert(0, start)
+            temp_path.append(end)
+            paths.append(temp_path)
+
+        for path in paths:
+            distance = 0
+            for i in range(len(path)):
+                j = i + 1
+
+                if j < len(path):
+                    distance += abs(path[i][0] - path[j][0])
+                    distance += abs(path[i][1] - path[j][1])
+
+                    self.log(f"Path[i]: {path[i]} " \
+                             f"Path[j]: {path[j]} " \
+                             f"X Diff: {abs(path[i][0] - path[j][0])} " \
+                             f"Y Diff: {abs(path[i][1] - path[j][1])} " \
+                             f"Distance: {distance}",
+                             print_type=PrintType.DEBUG)
+
+            self.log(path, distance, print_type=PrintType.DEBUG)
+
+            if smallest is None or distance < smallest:
+                smallest = distance
+                min_path = list(path).copy()
+
+        if self.debug:
+            end_time = time.time()
+            self.log(f"Total Time: {(end_time - start_time):.4f}")
+            self.log(f"Minimum Path: {min_path}")
+            self.log(f"Shortest Number of Steps: {smallest}")
+
+        return min_path
+
+    def dijkstra(self, grid, start, target):
+        """
+        Performs dijkstra’s algorithm to gather shortest path to a desired position within the given grid.
+
+        Args:
+            grid(list of lists): Positions of items within the grid.
+
+            target (tuples): Position of item to search for.
+
+        Returns:
+            path (list of tuples): List of item positions to traverse in order.
+        """
+
+        def is_valid_position(x, y):
+            return 0 <= x < self.map_x and \
+                   0 <= y < self.map_y
+
+        x, y = target
+        if not is_valid_position(x, y):
+            self.log(f"Invalid target position: {target}", print_type=PrintType.MINOR)
+            return [], None
+
+        # Initialize the distance to all positions to infinity and to the starting position to 0
+        dist = {(i, j): float('inf') for i in range(self.map_x) for j in range(self.map_y)}
+        dist[start] = 0
+
+        # Initialize the priority queue with the starting position
+        pq = [(0, start)]
+
+        # Initialize the previous position dictionary
+        prev = {}
+        total_cost = 0
+        
+        while pq:
+            # Get the position with the smallest distance from the priority queue
+            (cost, position) = heapq.heappop(pq)
+
+            # If we've found the target, we're done
+            if position == target:
+                self.log(f"Found path to target {target} with cost {cost}!", print_type=PrintType.MINOR)
+                total_cost = cost
+                break
+
+            # Check the neighbors of the current position
+            for (dx, dy) in [(0, 1), (0, -1), (1, 0), (-1, 0)]:
+                x, y = position[0] + dx, position[1] + dy
+
+                self.log(position, (x, y), print_type=PrintType.MINOR)
+
+                if not is_valid_position(x, y):
+                    self.log(f"Skipping {(x, y)}: Invalid Position", print_type=PrintType.MINOR)
+                    continue
+
+                if grid[x][y] == ItemRoutingSystem.ITEM_SYMBOL:
+                    self.log(f"Skipping {(x, y)}: Item", print_type=PrintType.MINOR)
+                    continue
+
+                # Compute the distance to the neighbor
+                neighbor_cost = cost + 1
+
+                # Update the distance and previous position if we've found a shorter path
+                if neighbor_cost < dist[(x, y)]:
+                    dist[(x, y)] = neighbor_cost
+                    prev[(x, y)] = position
+                    heapq.heappush(pq, (neighbor_cost, (x, y)))
+
+        # Reconstruct the path
+        path = []
+        while position != start:
+            path.append(position)
+            position = prev[position]
+        path.append(start)
+        path.reverse()
+
+        if target in path:
+            self.log(f"Path found with cost {total_cost}: {path}", print_type=PrintType.MINOR)
+            return path, total_cost
+        else:
+            self.log("Path not found", print_type=PrintType.DEBUG)
+            return [], None
+
+    def get_targets(self):
+        """
+        Gets a full list of targets. Uses stored worker starting position as first and last
+        indices.
+
+        Returns:
+            targets (list of tuples): Positions of the worker and items.
+        """
+        if self.debug:
+            start_time = time.time()
+
+        targets = []
+
+        if self.inserted_order:
+            targets = self.inserted_order.copy()
+            targets.insert(0, self.starting_position)
+            targets.append(self.ending_position)
+
+        if self.debug:
+            end_time = time.time()
+            self.log(f"Total Time: {(end_time - start_time):.4f}")
+
+        return targets
+
+    def collapse_directions(self, positions, skip_duplicate=True):
+        result = []
+        prev_x = prev_y = None
+        prev_dir = direction = None
+
+        for position in positions:
+            x, y = position
+
+            # Skip first position
+            if prev_x is None:
+                result.append(position)
+                prev_x, prev_y = position
+                continue
+
+            # Determine Direction
+            if prev_x != x:
+                if prev_x > x:
+                    direction = 'x+'
+                else:
+                    direction = 'x-'
+
+            elif prev_y != y:
+                if prev_y > y:
+                    direction = 'y+'
+                else:
+                    direction = 'y-'
+
+            if skip_duplicate:
+                #  Skip second position
+                if prev_dir is None:
+                    prev_dir = direction
+                    prev_x, prev_y = position
+                    continue
+
+            # Evaluate if direction changed
+            if prev_dir != direction:
+                prev_dir = direction
+                result.append((prev_x, prev_y))
+
+            prev_x, prev_y = position
+
+        result.append(positions[-1])
+
+        return result
+
+    def get_descriptive_steps(self, positions, targets, collapse=True):
+        """
+        Gets a list of directions to gather all items beginning from the
+        internal starting position and returning to the starting position.
+
+        Algorithm gathers list of target items by prioritizing top rows and
+        moves down to the last row.
+
+        Items are then gathered in order by list of positions. The worker may only
+        move in directions up, down, left, or right.
+
+        Args:
+            positions (list of tuples): List of item positions and in the order
+                                to be traveled through.
+
+            target (tuple): Target item to pick up
+
+        Returns:
+            path (list of str): List of English directions worker should take to gather
+                                all items from starting position.
+        """
+        def is_at_access_point_to_target(position, target):
+            is_right = (position[0] + 1) == target[0] and (position[1] == target[1])
+            is_left  = (position[0] - 1) == target[0] and (position[1] == target[1])
+            is_above = (position[0]) == target[0] and (position[1] + 1 == target[1])
+            is_below = (position[0]) == target[0] and (position[1] - 1 == target[1])
+
+            return is_right or is_left or is_above or is_below
+
+        if collapse:
+            updated_positions = self.collapse_directions(positions)
+
+        # Manually remove duplicates
+        else:
+            prev_position = None
+            updated_positions = []
+            for position in positions:
+                if prev_position == position:
+                    continue
+
+                prev_position = position
+                updated_positions.append(position)
+
+        start = updated_positions.pop(0)
+        end = updated_positions.pop()
+
+        path = []
+        path.append(f"Start at position {start}!")
+        current_position = start
+        total_steps = 0
+
+        # Preprocessing
+        for position in updated_positions:
+            prev_position = current_position
+            move, steps = self.move_to_target(current_position, position)
+            current_position = position
+            total_steps += steps
+            path.append(move)
+
+            # At Access Point for target position
+            for target in targets:
+                if is_at_access_point_to_target(position, target):
+                    path.append(f"Pickup item at {target}.")
+                    break
+
+        back_to_start, steps = self.move_to_target(current_position, end)
+        total_steps += steps
+        path.append(back_to_start)
+        path.append("Pickup completed.")
+
+        self.log(f"Total Steps: {total_steps}", print_type=PrintType.DEBUG)
+
+        return path
+
+    def get_items(self, option, target):
+        """
+        Helper function to retrieve list of directions depending on the
+        gathering algorithm setting.
+
+        Args:
+            option (AlgoMethod): Gathering algorithm to be used.
+
+        Returns:
+            result (list of str): List of directions worker should take to gather
+                                  all items from starting position.
+
+        """
+        path = []
+
+        self.log(f"Inserted Item Order: {self.inserted_order}", print_type=PrintType.DEBUG)
+
+        if option == AlgoMethod.ORDER_OF_INSERTION:
+            # targets = self.get_targets()
+            targets = [self.starting_position, target, self.ending_position]
+            result = self.get_descriptive_steps(targets, [target])
+            return result
+
+        elif option == AlgoMethod.BRUTE_FORCE:
+            # targets = self.get_targets()
+            targets = [self.starting_position, target, self.ending_position]
+            path = self.gather_brute_force(targets)
+            result = self.get_descriptive_steps(path, [target])
+            return result
+
+        elif option == AlgoMethod.DIJKSTRA:
+            shortest_path = []
+
+            # Maximum Routing Time Setup
+            timeout = False
+            t_temp = 0.0
+            t_thresh = self.maximum_routing_time
+            t_start = time.time()
+
+            # Run Dijkstra's for every position next to the target item
+            for (dx, dy) in [(0, 1), (0, -1), (1, 0), (-1, 0)]:
+                # Maximum Routing Time Check
+                t_temp += time.time() - t_start
+                if (t_temp >= t_thresh):
+                    timeout = True
+                    shortest_path = path
+                    break
+
+                x, y = target[0] + dx, target[1] + dy
+
+                path, _ = self.dijkstra(self.map, self.starting_position, (x, y))
+
+                if path:
+                    if len(path) < len(shortest_path) or not shortest_path:
+                        shortest_path = path
+
+                self.log(f"Shortest Path for {(x, y)}: {shortest_path}", print_type=PrintType.DEBUG)
+
+            result = []
+            if shortest_path:
+                self.log(f"Path to product is: {shortest_path}", print_type=PrintType.DEBUG)
+                path, _ = self.dijkstra(self.map, shortest_path[-1], self.ending_position)
+                shortest_path = shortest_path + path[1:]
+                result = self.get_descriptive_steps(shortest_path, [target])
+            elif timeout:
+                path = [self.starting_position, target, self.ending_position]
+                result = self.get_descriptive_steps(path, [target])
+            return result
+
+    def verify_settings_range(self, value, minimum, maximum):
+        """
+        Helper function to validate the value is within the specified range.
+
+        Args:
+            value   (int): Integer value to validate
+            minimum (int): Smallest integer value allowed
+            maximum (int): Largest integer value allowed
+
+        Returns:
+            True if value falls within minimum and maximum value.
+            False otherwise.
+        """
+        try:
+            if minimum <= int(value) <= maximum:
+                return True
+            elif int(value) < minimum:
+                self.log(f"Try again! {value} is too small, must be minimum {minimum}.")
+            elif int(value) > maximum:
+                self.log(f"Try again! {value} is too large, must be maximum {maximum}.")
+            else:
+                self.log(f"Invalid option: {value}")
+        except Exception as e:
+            self.log(f"Invalid option: {value}")
+
+        return False
+
+    def set_map_size(self):
+        """
+        Sets internal map size to be generated.
+
+        Requires user input to be within allowable range.
+
+        Returns:
+            success (bool): Successfully updated map size
+        """
+        banner = Menu("Set Map Size")
+        banner.display()
+
+        minimum_x = 5
+        minimum_y = 5
+        maximum_x = 40
+        maximum_y = 40
+
+        success = False
+
+        x = input(f"Set Map X Size (Currently {self.map_x}, Minimum {minimum_x}, Max {maximum_x}): ")
+        y = input(f"Set Map Y Size (Currently {self.map_y}, Minimum {minimum_y}, Max {maximum_y}): ")
+
+        x_success = self.verify_settings_range(x, minimum_x, maximum_x)
+        y_success = self.verify_settings_range(y, minimum_y, maximum_y)
+
+        if x_success and y_success:
+            self.map_x = int(x)
+            self.map_y = int(y)
+            success = True
+
+        self.log(f"Current Map Size: {self.map_x}x{self.map_y}")
+        return success
+
+    def set_worker_starting_position(self):
+        """
+        Sets an internal starting position for the worker.
+
+        Requires user input to be within limits of map size.
+
+        Returns:
+            success (bool): Status to indicate if worker position set successfully
+        """
+        success = False
+
+        if self.worker_mode == GenerateMode.RANDOM:
+            while not success:
+                x = random.randint(0, self.map_x - 1)
+                y = random.randint(0, self.map_y - 1)
+
+                # Verify Item and Worker Positions do not overlap
+                if (x, y) not in self.items:
+                    self.starting_position = (x, y)
+                    success = True
+
+        elif self.worker_mode == GenerateMode.MANUAL:
+            banner = Menu("Set Worker Starting Position")
+            banner.display()
+
+            while not success:
+                x = input(
+                    f"Set starting X position (Currently {self.starting_position[0]}, Maximum {self.map_x - 1}): ")
+                y = input(
+                    f"Set starting Y position (Currently {self.starting_position[1]}, Maximum {self.map_y - 1}): ")
+
+                x_success = self.verify_settings_range(x, 0, self.map_x - 1)
+                y_success = self.verify_settings_range(y, 0, self.map_y - 1)
+
+                if x_success and y_success:
+
+                    # Overlapping Item and Worker Positions
+                    if (int(x), int(y)) in self.items:
+                        self.log("Worker position is the same as a item position! Please Try Again.\n")
+
+                    else:
+                        self.starting_position = (int(x), int(y))
+                        success = True
+
+                self.log(f"Current Worker Starting Position: {self.starting_position}")
+        return success
+
+
+    def set_worker_ending_position(self):
+        """
+        Sets an internal starting position for the worker.
+
+        Requires user input to be within limits of map size.
+
+        Returns:
+            success (bool): Status to indicate if worker position set successfully
+        """
+        success = False
+
+        if self.worker_mode == GenerateMode.RANDOM:
+            while not success:
+                x = random.randint(0, self.map_x - 1)
+                y = random.randint(0, self.map_y - 1)
+
+                # Verify Item and Worker Positions do not overlap
+                if (x, y) not in self.items:
+                    self.ending_position = (x, y)
+                    success = True
+
+        elif self.worker_mode == GenerateMode.MANUAL:
+            banner = Menu("Set Worker Ending Position")
+            banner.display()
+
+            while not success:
+                x = input(
+                    f"Set ending X position (Currently {self.ending_position[0]}, Maximum {self.map_x - 1}): ")
+                y = input(
+                    f"Set ending Y position (Currently {self.ending_position[1]}, Maximum {self.map_y - 1}): ")
+
+                x_success = self.verify_settings_range(x, 0, self.map_x - 1)
+                y_success = self.verify_settings_range(y, 0, self.map_y - 1)
+
+                if x_success and y_success:
+
+                    # Overlapping Item and Worker Positions
+                    if (int(x), int(y)) in self.items:
+                        self.log("Worker position is the same as a item position! Please Try Again.\n")
+
+                    else:
+                        self.ending_position = (int(x), int(y))
+                        success = True
+
+                self.log(f"Current Worker Ending Position: {self.ending_position}")
+        return success
+
+
+    def get_item_positions(self):
+        """
+        Gets item positions depending on current item position mode.
+
+            Item Modes:
+            1. Manual Mode
+                A. Choose number of items
+                B. Set positions for each item (cannot repeat position)
+
+            2. Random Mode
+                A. Set minimum number of items
+                B. Set maximum number of items
+
+
+        Returns:
+            item_positions (list of tuples): Positions of items on the map.
+        """
+        item_positions = []
+
+        if self.item_mode == GenerateMode.LOADED_FILE:
+            if self.product_file:
+                for product, position in self.product_info.items():
+                    item_positions.append(position)
+
+        elif self.item_mode == GenerateMode.RANDOM:
+            number_of_items = random.randint(self.minimum_items, self.maximum_items)
+
+            for _ in range(number_of_items):
+                success = False
+                while not success:
+                    x = random.randint(0, self.map_x - 1)
+                    y = random.randint(0, self.map_y - 1)
+
+                    position = (x, y)
+
+                    # Repeat Item Position
+                    if position in item_positions:
+                        self.log("Repeat item position! Please Try Again.\n", print_type=PrintType.DEBUG)
+
+                    # Overlapping Item and Worker Positions
+                    elif position == self.starting_position:
+                        self.log("Item position is the same as the starting worker position! Please Try Again.\n",
+                                 print_type=PrintType.DEBUG)
+
+                    elif position == self.ending_position:
+                        self.log("Item position is the same as the ending worker position! Please Try Again.\n",
+                                 print_type=PrintType.DEBUG)
+
+                    else:
+                        item_positions.append(position)
+                        success = True
+
+        elif self.item_mode == GenerateMode.MANUAL:
+            banner = Menu("Set Item Starting Position")
+            banner.display()
+
+            number_of_items = input(f"Set number of items (Up to {self.maximum_items}): ")
+
+            item_success = self.verify_settings_range(number_of_items, self.minimum_items, self.maximum_items)
+
+            if not item_success:
+                self.log("Failed to set number of items in range.")
+                return []
+
+            for item in range(int(number_of_items)):
+                x_success = False
+                y_success = False
+
+                while not x_success or not y_success:
+
+                    self.log(f"\nFor Item #{item + 1}:")
+                    x = input(f"Set X position (0 - {self.map_x - 1}): ")
+                    y = input(f"Set Y position (0 - {self.map_y - 1}): ")
+
+                    x_success = self.verify_settings_range(x, 0, self.map_x - 1)
+                    y_success = self.verify_settings_range(y, 0, self.map_y - 1)
+
+                    position = (int(x), int(y))
+                    # Within Valid Range
+                    if x_success and y_success:
+
+                        # Repeat Item Position
+                        if position in item_positions:
+                            self.log("Repeat item position! Please Try Again.\n")
+
+                        # Overlapping Item and Worker Positions
+                        elif position == self.starting_position:
+                            self.log("Item position is the same as the starting worker position! Please Try Again.\n")
+                        elif position == self.ending_position:
+                            self.log("Item position is the same as the ending worker position! Please Try Again.\n")
+
+                        else:
+                            item_positions.append(position)
+
+                    else:
+                        self.log("Invalid position! Please Try Again!\n")
+
+        return item_positions
+
+    def set_maximum_items_ordered(self):
+        """
+        Changes the setting for maximum number of items within a route.
+
+        Returns:
+            success (bool): Status whether settings were changed successfully.
+        """
+        banner = Menu("Set Maximum Items Ordered:")
+        banner.display()
+
+        success = False
+
+        max_items = (self.map_x) * (self.map_y) - 1
+
+        while not success:
+            user_max = input(f"Set Maximum Items (Currently {self.maximum_items}, Maximum {max_items}): ")
+
+            max_success = self.verify_settings_range(user_max, self.minimum_items, max_items)
+
+            self.log(f"Item Max Success: {max_success}", print_type=PrintType.DEBUG)
+
+            if max_success:
+                self.maximum_items = int(user_max)
+                success = True
+
+            else:
+                self.log("Invalid values, please try again!")
+
+        self.log(f"Maximum Items: {self.maximum_items}")
+
+        return success
+
+    def set_routing_time_maximum(self):
+
+        banner = Menu("Set Routing Time Maximum")
+        banner.display()
+
+        success = False
+
+        routing_time = input(f"Set Maximum Routing Time in Seconds (Currently {self.maximum_routing_time}): ")
+
+        max_success = self.verify_settings_range(routing_time, 0, 1440)
+        if (max_success):
+            success = True
+            self.maximum_routing_time = int(routing_time)
+        else:
+            self.log("Invalid value, please try again!")
+
+        self.log(f"Maximum Routing Time in Seconds: {self.maximum_routing_time}")
+
+        return success
+
+    def handle_option(self, option):
+        """
+        Handles menu options for main application and corresponding submenus.
+
+        Args:
+            option (str): Choice user chooses from main menu.
+        """
+        # View Map
+        update = True
+        clear = True
+
+        if option == '1':
+            # Load product file if one hasn't been loaded yet
+            if self.product_file is None:
+                if update:
+                    self.display_menu(MenuType.LOAD_PRODUCT_FILE, clear=clear)
+                else:
+                    update = True
+                    clear = True
+
+                # Set Product File Name
+                success = False
+                while not success:
+                    product_file = input("Enter product filename: ")
+
+                    success = self.load_product_file(product_file.rstrip())
+
+                    if success:
+                        self.item_mode = GenerateMode.LOADED_FILE
+                        self.items = self.get_item_positions()
+                        self.map, self.inserted_order = self.generate_map()
+
+                    else:
+                        self.log(f"File '{product_file}' was not found, please try entering full path to file!")
+
+            # Display map after file is loaded
+            if update:
+                self.display_map()
+            else:
+                update = True
+
+            # Don't clear for first View Map Menu
+            clear = False
+
+            while True:
+                # Create View Map menu
+                if update:
+                    self.display_menu(MenuType.VIEW_MAP, clear=clear)
+                else:
+                    update = True
+                    clear = True
+
+                # Handle menu options
+                suboption = input("> ")
+
+                # Create Order
+                if suboption == '1':
+                    product_id = None
+                    order = []
+                    item_positions = []
+
+                    if self.debug:
+                        self.log("Product IDs:")
+                        for i, product in enumerate(self.product_info, 1):
+                            self.log(f"{i}. {product}")
+
+                    while product_id != "f":
+                        product_id = input("Enter Product ID ('f' to finish order): ").rstrip()
+
+                        if product_id == "f":
+                            break
+
+                        elif product_id and int(product_id) in self.product_info:
+                            order.append(int(product_id))
+
+                        else:
+                            self.log(f"Product ID '{product_id}' was not found, please try again!")
+
+                    if order:
+                        items = "items" if len(order) > 1 else "item"
+                        self.log(f"\n",
+                                 f"You completed your order of {len(order)} {items}!\n",
+                                 f"You ordered:")
+
+                        for i, product in enumerate(order, 1):
+                            self.log(f"  {i}. {product}")
+                            item_positions.append(self.product_info[product])
+
+                    original_map = deepcopy(self.map)
+
+                    # Label ordered items
+                    for position in item_positions:
+                        x, y = position
+                        self.map[x][y] = ItemRoutingSystem.ORDERED_ITEM_SYMBOL
+
+                    self.display_map()
+
+                    # Restore Original Map
+                    self.map = deepcopy(original_map)
+
+                    self.order = self.process_order(order)
+                    self.graph = self.build_graph_for_order(self.order)
+
+                # Get Path for Order
+                elif suboption == '2':
+                    if self.order:
+                        if self.graph is None:
+                            self.graph = self.build_graph_for_order(self.order)
+
+                        cost, path, run_time = self.run_tsp_algorithm(self.graph, self.order)
+
+                        # Algo Timed Out
+                        if run_time == self.maximum_routing_time:
+                            cost, path, run_time = self.run_tsp_algorithm(self.graph, self.order, AlgoMethod.LOCALIZED_MIN_PATH)
+
+
+                        target_locations = []
+                        for product in self.order:
+                            if product == 'Start' or product == 'End':
+                                continue
+
+                            location = self.product_info.get(product)
+                            if location:
+                                target_locations.append(location)
+
+                        steps = self.get_descriptive_steps(path, target_locations, collapse=False)
+
+                        if steps:
+                            self.display_path_in_map(steps)
+
+                            self.log("Directions:")
+                            self.log("-----------")
+                            for step, action in enumerate(steps, 1):
+                                self.log(f"{step}. {action}")
+
+                        else:
+                            self.log(f"Path to {product_id} was not found!")
+
+                    else:
+                        self.log("No existing order! Please create an order first!")
+                # Get Path to Product
+                elif suboption == '3':
+                    self.log("Get Path to Product")
+
+                    # Request Product ID to find path for
+                    complete = False
+                    while not complete:
+                        try:
+                            if self.debug:
+                                self.log("Product IDs:")
+                                for i, product in enumerate(self.product_info, 1):
+                                    self.log(f"{i}. {product}")
+
+                            product_id = input("Enter Product ID: ")
+                            item_position = self.product_info[int(product_id)]
+
+                            complete = True
+
+                        except ValueError:
+                            self.log(f"Invalid Product ID '{product_id}', please try again!")
+
+                        except KeyError:
+                            self.log("Product was not found!")
+                            complete = False
+
+                    steps = self.get_items(self.gathering_algo, item_position)
+
+                    if steps:
+                        self.display_path_in_map(steps)
+
+                        self.log("Directions:")
+                        self.log("-----------")
+                        for step, action in enumerate(steps, 1):
+                            self.log(f"{step}. {action}")
+                    else:
+                        self.log(f"Path to {product_id} was not found!")
+
+                    clear = False
+
+                # Get Location of Product
+                elif suboption == '4':
+                    self.log("Get Location of Product")
+
+                    complete = False
+                    while not complete:
+                        try:
+                            if self.debug:
+                                self.log("Product IDs:")
+                                for i, product in enumerate(self.product_info, 1):
+                                    self.log(f"{i}. {product}")
+
+                            product_id = input("Enter Product ID: ")
+
+                            self.log(
+                                f"Product `{product_id}` is located at position {self.product_info[int(product_id)]}.")
+                            complete = True
+
+                        except ValueError:
+                            self.log(f"Invalid Product ID '{product_id}', please try again!")
+
+                        except KeyError:
+                            self.log("Product was not found!")
+                            complete = True
+
+                # Back
+                elif suboption == '5':
+                    # Debug Mode: Generate New Map
+                    if self.debug:
+                        self.log("Generate New Map")
+                        self.items = self.get_item_positions()
+                        self.map, self.inserted_order = self.generate_map()
+                        self.display_map()
+
+                        clear = False
+
+                    # Normal Mode: Back
+                    else:
+                        break
+
+                # Debug Mode: Back
+                elif suboption == '6' and self.debug:
+                    break
+
+                else:
+                    self.log("Invalid choice. Try again.")
+                    update = False
+
+        # Settings
+        elif option == '2':
+            clear = True
+
+            while True:
+                # Create Settings Menu
+                if update:
+                    self.display_menu(MenuType.SETTINGS, clear=clear)
+                    clear = True
+                else:
+                    update = True
+
+                # Handle Settings Menu Options
+                suboption = input("> ")
+
+                # Load Product File
+                if suboption == '1':
+                    if update:
+                        self.display_menu(MenuType.LOAD_PRODUCT_FILE, clear=clear)
+                    else:
+                        update = True
+                        clear = True
+
+                    # Set Product File Name
+                    success = False
+                    while not success:
+                        product_file = input("Enter product filename: ")
+
+                        success = self.load_product_file(product_file)
+
+                        if success:
+                            self.item_mode = GenerateMode.LOADED_FILE
+                            self.items = self.get_item_positions()
+
+                            # Set new map parameters
+                            max_x = self.map_x
+                            max_y = self.map_y
+
+                            for item in self.items:
+                                x, y = item
+                                if x > max_x:
+                                    max_x = x
+                                if y > max_y:
+                                    max_y = y
+
+                            self.map_x = max_x + 1
+                            self.map_y = max_y + 1
+
+                            self.map, self.inserted_order = self.generate_map()
+
+                        else:
+                            self.log(f"File '{product_file}' was not found, please try entering full path to file!")
+
+                # Set Worker Starting Position
+                elif suboption == '2':
+                    while True:
+                        if update:
+                            self.display_menu(MenuType.WORKER_START_POSITION, clear=clear)
+                        else:
+                            update = True
+                            clear = True
+
+                        # Give Worker Mode options in debug mode
+                        if self.debug:
+                            mode_option = input(f"Set Worker Position Mode (Currently {self.worker_mode}): ")
+
+                            # Set random starting position
+                            if mode_option == '1':
+                                self.worker_mode = GenerateMode.RANDOM
+
+                                self.set_worker_starting_position()
+
+                                # Generate map with new starting position
+                                self.map, self.inserted_order = self.generate_map()
+                                break
+
+                            # Set manual starting position
+                            elif mode_option == '2':
+                                self.worker_mode = GenerateMode.MANUAL
+
+                                self.set_worker_starting_position()
+
+                                # Generate map with new starting position
+                                self.map, self.inserted_order = self.generate_map()
+                                break
+
+                            # Back
+                            elif mode_option == '3':
+                                break
+
+                            else:
+                                self.log("Invalid choice. Try again.")
+                                update = False
+                                clear = False
+
+                        # Normal case, always request user input
+                        else:
+                            self.worker_mode = GenerateMode.MANUAL
+
+                            self.set_worker_starting_position()
+
+                            # Generate map with new starting position
+                            self.map, self.inserted_order = self.generate_map()
+
+                            # Go back to Settings menu
+                            break
+
+                # Set Worker Ending Position
+                elif suboption == '3':
+                    while True:
+                        if update:
+                            self.display_menu(MenuType.WORKER_ENDING_POSITION, clear=clear)
+                        else:
+                            update = True
+                            clear = True
+
+                        # Give Worker Mode options in debug mode
+                        if self.debug:
+                            mode_option = input(f"Set Worker Position Mode (Currently {self.worker_mode}): ")
+
+                            # Set random starting position
+                            if mode_option == '1':
+                                self.worker_mode = GenerateMode.RANDOM
+
+                                self.set_worker_ending_position()
+
+                                # Generate map with new starting position
+                                self.map, self.inserted_order = self.generate_map()
+                                break
+
+                            # Set manual starting position
+                            elif mode_option == '2':
+                                self.worker_mode = GenerateMode.MANUAL
+
+                                self.set_worker_ending_position()
+
+                                # Generate map with new starting position
+                                self.map, self.inserted_order = self.generate_map()
+                                break
+
+                            # Back
+                            elif mode_option == '3':
+                                break
+
+                            else:
+                                self.log("Invalid choice. Try again.")
+                                update = False
+                                clear = False
+
+                        # Normal case, always request user input
+                        else:
+                            self.worker_mode = GenerateMode.MANUAL
+
+                            self.set_worker_ending_position()
+
+                            # Generate map with new starting position
+                            self.map, self.inserted_order = self.generate_map()
+
+                            # Go back to Settings menu
+                            break
+
+
+                # Set Maximum Items Ordered Amount
+                elif suboption == '4':
+                    self.set_maximum_items_ordered()
+                    self.items = self.get_item_positions()
+
+                elif suboption == '5':
+                    self.set_routing_time_maximum()
+
+                # Toggle Debug
+                elif suboption == '6':
+                    self.debug = not self.debug
+
+                # Debug Mode:       Advanced Settings
+                # Non-Debug Mode:   Back
+                elif suboption == '7':
+                    # Debug Mode: Advanced Settings
+                    if self.debug:
+                        while True:
+                            if update:
+                                self.display_menu(MenuType.ADVANCED_SETTINGS, clear=clear)
+                            else:
+                                update = True
+                                clear = True
+
+                            adv_option = input("> ")
+
+                            # Set Map Size
+                            if adv_option == '1':
+                                clear = self.set_map_size()
+                                self.map, self.inserted_order = self.generate_map()
+
+                            # Set Item Position Mode
+                            elif adv_option == '2':
+                                while True:
+                                    if update:
+                                        self.display_menu(MenuType.ITEM_POSITION, clear=clear)
+                                    else:
+                                        update = True
+                                        clear = True
+
+                                    mode_option = input(f"Set Item Position Mode (Currently {self.item_mode}): ")
+
+                                    # Set random starting position
+                                    if mode_option == '1':
+                                        self.item_mode = GenerateMode.RANDOM
+
+                                        self.items = self.get_item_positions()
+
+                                        # Generate map with new item positions
+                                        self.map, self.inserted_order = self.generate_map()
+                                        break
+
+                                    # Set manual starting position
+                                    elif mode_option == '2':
+                                        self.item_mode = GenerateMode.MANUAL
+
+                                        self.items = self.get_item_positions()
+
+                                        # Generate map with new item positions
+                                        self.map, self.inserted_order = self.generate_map()
+                                        break
+
+                                    # Back
+                                    elif mode_option == '3':
+                                        break
+
+                                    else:
+                                        self.log("Invalid choice. Try again.")
+                                        update = False
+                                        clear = False
+
+                            # Set Map Orientation
+                            elif adv_option == '3':
+                                print("Set Map Orientation is currently under development!")
+                                update = False
+                                clear = False
+
+                            # Set Gather Algorithm Method
+                            elif adv_option == '4':
+                                while True:
+                                    if update:
+                                        self.display_menu(MenuType.GATHER_ALGO_METHOD, clear=clear)
+                                    else:
+                                        update = True
+                                        clear = True
+
+                                    algo_option = input("> ")
+
+                                    # Order of Insertion
+                                    if algo_option == '1':
+                                        self.gathering_algo = AlgoMethod.ORDER_OF_INSERTION
+                                        break
+
+                                    # Brute Force
+                                    elif algo_option == '2':
+                                        self.gathering_algo = AlgoMethod.BRUTE_FORCE
+                                        break
+
+                                    # Dijkstra
+                                    elif algo_option == '3':
+                                        self.gathering_algo = AlgoMethod.DIJKSTRA
+                                        break
+
+                                    # Back
+                                    elif algo_option == '4':
+                                        break
+
+                                    else:
+                                        self.log("Invalid choice. Try again.")
+                                        update = False
+                                        clear = False
+
+                            # Set TSP Algorithm Method
+                            elif adv_option == '5':
+                                while True:
+                                    if update:
+                                        self.display_menu(MenuType.TSP_ALGO_METHOD, clear=clear)
+                                    else:
+                                        update = True
+                                        clear = True
+
+                                    algo_option = input("> ")
+
+                                    # Branch and Bound
+                                    if algo_option == '1':
+                                        self.tsp_algorithm = AlgoMethod.BRANCH_AND_BOUND
+                                        break
+
+                                    # Custom Algorithm
+                                    elif algo_option == '2':
+                                        self.tsp_algorithm = AlgoMethod.LOCALIZED_MIN_PATH
+                                        break
+
+                                    # Back
+                                    elif algo_option == '3':
+                                        break
+
+                                    else:
+                                        self.log("Invalid choice. Try again.")
+                                        update = False
+                                        clear = False
+
+                            # Load Test Case File
+                            elif adv_option == '6':
+                                if update:
+                                    self.display_menu(MenuType.LOAD_TEST_CASE_FILE, clear=clear)
+                                else:
+                                    update = True
+                                    clear = True
+
+                                # Set Product File Name
+                                success = False
+                                while not success:
+                                    test_case_file = input("Enter product filename: ")
+
+                                    success = self.load_test_case_file(test_case_file)
+
+                                    if success:
+                                        self.test_case_file = test_case_file
+
+                                        if self.debug:
+                                            for test_case in self.test_cases:
+                                                size, ids = test_case
+                                                self.log(size, ids, print_type=PrintType.DEBUG)
+
+                                    else:
+                                        self.log(f"File '{test_case_file}' was not found, please try entering full path to file!")
+
+                            # Run Test Cases
+                            elif adv_option == '7':
+                                if self.test_case_file and self.test_product_file:
+                                    success = self.load_product_file(self.test_product_file)
+
+                                    if not success:
+                                        self.log(f"Failed to load test case product file {self.test_product_file}!\n" \
+                                                 f"Check if product file exists in correct location.\n"               \
+                                                 f"Change path in loaded test case file as needed.\n")
+
+                                    else:
+                                        # Generate Test Map
+                                        self.item_mode = GenerateMode.LOADED_FILE
+                                        self.items = self.get_item_positions()
+
+                                        # Set new map parameters
+                                        max_x = self.map_x
+                                        max_y = self.map_y
+
+                                        for item in self.items:
+                                            x, y = item
+                                            if x > max_x:
+                                                max_x = x
+                                            if y > max_y:
+                                                max_y = y
+
+                                        self.map_x = max_x + 1
+                                        self.map_y = max_y + 1
+
+                                        self.map, self.inserted_order = self.generate_map()
+
+                                        # Setup Test Case
+                                        passed = 0
+                                        failed = 0
+                                        cases_failed = {}
+
+                                        for test_case in self.test_cases:
+                                            size, product_ids = test_case
+                                            cases_failed[size] = {}
+
+                                            # Get Locations
+                                            for product_id in product_ids:
+                                                location = self.product_info.get(product_id)
+
+                                                if location is None:
+                                                    if "Location" not in cases_failed:
+                                                        cases_failed["Location"] = []
+
+                                                    failed += 1
+                                                    cases_failed[size]["Location"].append(product_id)
+
+                                                    self.log(f"Failed to get location for Product '{product_id}'.")
+
+                                                else:
+                                                    passed += 1
+
+                                            # Test Algorithms to Get Paths
+                                            self.log(f"Test Case: Size {size}\n"    \
+                                                      "----------------------")
+                                            grouped_items = self.process_order(product_ids)
+                                            graph = self.build_graph_for_order(grouped_items)
+
+                                            # Run Branch and Bound
+                                            cost, path, run_time = self.run_tsp_algorithm(graph, grouped_items, AlgoMethod.BRANCH_AND_BOUND)
+
+                                            # Algorithm Timed Out
+                                            if cost is None:
+                                                failed += 1
+                                                cases_failed[size]["Branch and Bound"] = "Timeout"
+                                                self.log("Failed Branch and Bound")
+
+                                            else:
+                                                self.log("Completed Branch and Bound!")
+
+                                            self.log(f"    Time: {run_time:.6f}")
+                                            self.log(f"    Cost: {cost}")
+                                            self.log(f"    Path: {path}")
+                                            self.log("")
+
+
+                                            # Run Custom Algorithm
+                                            cost, path, run_time = self.run_tsp_algorithm(graph, grouped_items, AlgoMethod.LOCALIZED_MIN_PATH)
+
+                                            # Algorithm Timed Out
+                                            if cost is None:
+                                                failed += 1
+                                                cases_failed[size]["Localized Minimum Path"] = "Timeout"
+                                                self.log("Failed Localized Minimum Path")
+
+                                            else:
+                                                self.log("Completed Localized Minimum Path!")
+
+                                            self.log(f"    Time: {run_time:.6f}")
+                                            self.log(f"    Cost: {cost}")
+                                            self.log(f"    Path: {path}")
+                                            self.log("")
+
+                                        self.log(f"Results\n"             \
+                                                 f"---------\n"           \
+                                                 f"Passed: {passed}\n"    \
+                                                 f"Failed: {failed}\n"    \
+                                                 f"Total:  {passed + failed}")
+                                        self.log("")
+
+                                        # Display Failures
+                                        if failed:
+                                            self.log("Failures\n" \
+                                                     "---------")
+                                            for size, fails in cases_failed.items():
+                                                if fails:
+                                                    self.log(f"{size}: ")
+                                                    for case, reason in fails.items():
+                                                        self.log(f"    {case}: {reason}")
+
+                                else:
+                                    self.log("No test cases to run! Must load test case file first!")
+
+                                update = True
+                                clear = False
+
+                            # Back
+                            elif adv_option == '8':
+                                break
+
+                            else:
+                                self.log("Invalid choice. Try again.")
+                                update = False
+                                clear = False
+
+                    # Non-Debug Mode: Back
+                    else:
+                        break
+
+                # Debug Mode: Back
+                elif suboption == '8' and self.debug:
+                    break
+
+                else:
+                    self.log("Invalid choice. Try again.")
+                    update = False
+
+        # Exit
+        elif option == '3':
+            self.log("Exiting...")
+            sys.exit()
+        else:
+            self.log("Invalid choice. Try again.")
+            update = False
+
+    def run(self):
+        """
+        Helper function to run the application. Loops the main menu until the user
+        chooses to exit.
+        """
+        while True:
+            self.display_menu(MenuType.MAIN_MENU)
+
+            choice = input("> ")
+            self.handle_option(choice)
+
+
+def main():
+    """
+    Main application code to run the ItemRoutingSystem application.
+    """
+    app = ItemRoutingSystem()
+    app.run()
+
+
+if __name__ == "__main__":
+    main()